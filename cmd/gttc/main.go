--- conflicted
+++ resolved
@@ -146,7 +146,6 @@
 		utils.WhisperMinPOWFlag,
 	}
 
-<<<<<<< HEAD
 	browserFlags = []cli.Flag{
 		utils.BrowserEnabledFlag,
 		utils.BrowserDriverFlag,
@@ -158,12 +157,10 @@
 		utils.BrowserWebEnabledFlag,
 		utils.BrowserWebPortFlag,
 	}
-=======
 	pbftFlags = []cli.Flag{
 		utils.PBFTEnableFlag,
 	}
 
->>>>>>> 07a425fb
 	scaFlags = []cli.Flag{
 		utils.SCAEnableFlag,
 		utils.SCAMainRPCAddrFlag,
@@ -212,12 +209,9 @@
 	app.Flags = append(app.Flags, consoleFlags...)
 	app.Flags = append(app.Flags, debug.Flags...)
 	app.Flags = append(app.Flags, whisperFlags...)
-<<<<<<< HEAD
 	app.Flags = append(app.Flags, browserFlags...)
-=======
 	app.Flags = append(app.Flags, pbftFlags...)
 	app.Flags = append(app.Flags, scaFlags...)
->>>>>>> 07a425fb
 
 	app.Before = func(ctx *cli.Context) error {
 		runtime.GOMAXPROCS(runtime.NumCPU())
@@ -340,22 +334,11 @@
 		if err := stack.Service(&ethereum); err != nil {
 			utils.Fatalf("Ethereum service not running: %v", err)
 		}
-<<<<<<< HEAD
 
 		if ctx.GlobalBool(utils.MiningEnabledFlag.Name) || ctx.GlobalBool(utils.DeveloperFlag.Name) {
 			// Mining only makes sense if a full Ethereum node is running
 			if ctx.GlobalBool(utils.LightModeFlag.Name) || ctx.GlobalString(utils.SyncModeFlag.Name) == "light" {
 				utils.Fatalf("Light clients do not support mining")
-=======
-		if ethereum.BlockChain().Config().Alien != nil {
-			ethereum.BlockChain().Config().Alien.PBFTEnable = ctx.GlobalBool(utils.PBFTEnableFlag.Name)
-		}
-
-		// Use a reduced number of threads if requested
-		if threads := ctx.GlobalInt(utils.MinerThreadsFlag.Name); threads > 0 {
-			type threaded interface {
-				SetThreads(threads int)
->>>>>>> 07a425fb
 			}
 			// Use a reduced number of threads if requested
 			if threads := ctx.GlobalInt(utils.MinerThreadsFlag.Name); threads > 0 {
