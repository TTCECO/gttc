// Copyright 2014 The go-ethereum Authors
// This file is part of go-ethereum.
//
// go-ethereum is free software: you can redistribute it and/or modify
// it under the terms of the GNU General Public License as published by
// the Free Software Foundation, either version 3 of the License, or
// (at your option) any later version.
//
// go-ethereum is distributed in the hope that it will be useful,
// but WITHOUT ANY WARRANTY; without even the implied warranty of
// MERCHANTABILITY or FITNESS FOR A PARTICULAR PURPOSE. See the
// GNU General Public License for more details.
//
// You should have received a copy of the GNU General Public License
// along with go-ethereum. If not, see <http://www.gnu.org/licenses/>.

// gttc is the official command-line client for GTTC.
package main

import (
	"fmt"
<<<<<<< HEAD
	_ "github.com/go-sql-driver/mysql"
=======
	"math/rand"
>>>>>>> 6d0f3d1c
	"os"
	"runtime"
	"sort"
	"strings"
	"time"

	"github.com/TTCECO/gttc/accounts"
	"github.com/TTCECO/gttc/accounts/keystore"
	"github.com/TTCECO/gttc/cmd/utils"
	"github.com/TTCECO/gttc/console"
	"github.com/TTCECO/gttc/eth"
	"github.com/TTCECO/gttc/ethclient"
	"github.com/TTCECO/gttc/extra/browserdb/tbdb"
	"github.com/TTCECO/gttc/extra/web/tbweb"
	"github.com/TTCECO/gttc/internal/debug"
	"github.com/TTCECO/gttc/log"
	"github.com/TTCECO/gttc/metrics"
	"github.com/TTCECO/gttc/node"
	"github.com/TTCECO/gttc/params"
	"github.com/TTCECO/gttc/rpc"
	"gopkg.in/urfave/cli.v1"
	"strconv"
)

const (
	clientIdentifier = "gttc" // Client identifier to advertise over the network
)

var (
	// Git SHA1 commit hash of the release (set via linker flags)
	gitCommit = ""
	// The app that holds all commands and flags.
	app = utils.NewApp(gitCommit, "the gttc command line interface")
	// flags that configure the node
	nodeFlags = []cli.Flag{
		utils.IdentityFlag,
		utils.UnlockedAccountFlag,
		utils.PasswordFileFlag,
		utils.BootnodesFlag,
		utils.BootnodesV4Flag,
		utils.BootnodesV5Flag,
		utils.DataDirFlag,
		utils.KeyStoreDirFlag,
		utils.NoUSBFlag,
		utils.DashboardEnabledFlag,
		utils.DashboardAddrFlag,
		utils.DashboardPortFlag,
		utils.DashboardRefreshFlag,
		utils.EthashCacheDirFlag,
		utils.EthashCachesInMemoryFlag,
		utils.EthashCachesOnDiskFlag,
		utils.EthashDatasetDirFlag,
		utils.EthashDatasetsInMemoryFlag,
		utils.EthashDatasetsOnDiskFlag,
		utils.TxPoolNoLocalsFlag,
		utils.TxPoolJournalFlag,
		utils.TxPoolRejournalFlag,
		utils.TxPoolPriceLimitFlag,
		utils.TxPoolPriceBumpFlag,
		utils.TxPoolAccountSlotsFlag,
		utils.TxPoolGlobalSlotsFlag,
		utils.TxPoolAccountQueueFlag,
		utils.TxPoolGlobalQueueFlag,
		utils.TxPoolLifetimeFlag,
		utils.FastSyncFlag,
		utils.LightModeFlag,
		utils.SyncModeFlag,
		utils.GCModeFlag,
		utils.LightServFlag,
		utils.LightPeersFlag,
		utils.LightKDFFlag,
		utils.CacheFlag,
		utils.CacheDatabaseFlag,
		utils.CacheGCFlag,
		utils.TrieCacheGenFlag,
		utils.ListenPortFlag,
		utils.MaxPeersFlag,
		utils.MaxPendingPeersFlag,
		utils.EtherbaseFlag,
		utils.GasPriceFlag,
		utils.MinerThreadsFlag,
		utils.MiningEnabledFlag,
		utils.TargetGasLimitFlag,
		utils.NATFlag,
		utils.NoDiscoverFlag,
		utils.DiscoveryV5Flag,
		utils.NetrestrictFlag,
		utils.NodeKeyFileFlag,
		utils.NodeKeyHexFlag,
		utils.DeveloperFlag,
		utils.DeveloperPeriodFlag,
		utils.TestnetFlag,
		utils.RinkebyFlag,
		utils.VMEnableDebugFlag,
		utils.NetworkIdFlag,
		utils.RPCCORSDomainFlag,
		utils.RPCVirtualHostsFlag,
		utils.EthStatsURLFlag,
		utils.MetricsEnabledFlag,
		utils.FakePoWFlag,
		utils.NoCompactionFlag,
		utils.GpoBlocksFlag,
		utils.GpoPercentileFlag,
		utils.ExtraDataFlag,
		configFileFlag,
	}

	rpcFlags = []cli.Flag{
		utils.RPCEnabledFlag,
		utils.RPCListenAddrFlag,
		utils.RPCPortFlag,
		utils.RPCApiFlag,
		utils.WSEnabledFlag,
		utils.WSListenAddrFlag,
		utils.WSPortFlag,
		utils.WSApiFlag,
		utils.WSAllowedOriginsFlag,
		utils.IPCDisabledFlag,
		utils.IPCPathFlag,
	}

	whisperFlags = []cli.Flag{
		utils.WhisperEnabledFlag,
		utils.WhisperMaxMessageSizeFlag,
		utils.WhisperMinPOWFlag,
	}

	browserFlags = []cli.Flag{
		utils.BrowserEnabledFlag,
		utils.BrowserDriverFlag,
		utils.BrowserDBIPFlag,
		utils.BrowserDBPortFlag,
		utils.BrowserDBNameFlag,
		utils.BrowserDBUserFlag,
		utils.BrowserDBPassFlag,
		utils.BrowserWebEnabledFlag,
		utils.BrowserWebPortFlag,
	}
	pbftFlags = []cli.Flag{
		utils.PBFTEnableFlag,
	}

	scaFlags = []cli.Flag{
		utils.SCAEnableFlag,
		utils.SCAMainRPCAddrFlag,
		utils.SCAMainRPCPortFlag,
		utils.SCAPeriod,
	}
)

func init() {
	// Initialize the CLI app and start Gttc
	app.Action = gttc
	app.HideVersion = true // we have a command to print the version
	app.Copyright = "Copyright 2018 The TTCECO Authors"
	app.Commands = []cli.Command{
		// See chaincmd.go:
		initCommand,
		importCommand,
		exportCommand,
		importPreimagesCommand,
		exportPreimagesCommand,
		copydbCommand,
		removedbCommand,
		dumpCommand,
		// See monitorcmd.go:
		monitorCommand,
		// See accountcmd.go:
		accountCommand,
		walletCommand,
		// See consolecmd.go:
		consoleCommand,
		attachCommand,
		javascriptCommand,
		// See misccmd.go:
		makecacheCommand,
		makedagCommand,
		versionCommand,
		bugCommand,
		licenseCommand,
		// See config.go
		dumpConfigCommand,
	}
	sort.Sort(cli.CommandsByName(app.Commands))

	app.Flags = append(app.Flags, nodeFlags...)
	app.Flags = append(app.Flags, rpcFlags...)
	app.Flags = append(app.Flags, consoleFlags...)
	app.Flags = append(app.Flags, debug.Flags...)
	app.Flags = append(app.Flags, whisperFlags...)
	app.Flags = append(app.Flags, browserFlags...)
	app.Flags = append(app.Flags, pbftFlags...)
	app.Flags = append(app.Flags, scaFlags...)

	app.Before = func(ctx *cli.Context) error {
		runtime.GOMAXPROCS(runtime.NumCPU())
		if err := debug.Setup(ctx); err != nil {
			return err
		}
		// Start system runtime metrics collection
		go metrics.CollectProcessMetrics(3 * time.Second)

		utils.SetupNetwork(ctx)
		return nil
	}

	app.After = func(ctx *cli.Context) error {
		debug.Exit()
		console.Stdin.Close() // Resets terminal mode.
		return nil
	}
}

func main() {
	if err := app.Run(os.Args); err != nil {
		fmt.Fprintln(os.Stderr, err)
		os.Exit(1)
	}
}

// gttc is the main entry point into the system if no special subcommand is ran.
// It creates a default node based on the command line arguments and runs it in
// blocking mode, waiting for it to be shut down.
func gttc(ctx *cli.Context) error {
	node := makeFullNode(ctx)
	startNode(ctx, node)
	node.Wait()
	return nil
}

// startNode boots up the system node and all registered protocols, after which
// it unlocks any requested accounts, and starts the RPC/IPC interfaces and the
// miner.
func startNode(ctx *cli.Context, stack *node.Node) {
	debug.Memsize.Add("node", stack)

	// Start up the node itself
	utils.StartNode(stack)

	// Unlock any account specifically requested
	ks := stack.AccountManager().Backends(keystore.KeyStoreType)[0].(*keystore.KeyStore)

	passwords := utils.MakePasswordList(ctx)
	unlocks := strings.Split(ctx.GlobalString(utils.UnlockedAccountFlag.Name), ",")
	for i, account := range unlocks {
		if trimmed := strings.TrimSpace(account); trimmed != "" {
			unlockAccount(ctx, ks, trimmed, i, passwords)
		}
	}
	// Register wallet event handlers to open and auto-derive wallets
	events := make(chan accounts.WalletEvent, 16)
	stack.AccountManager().Subscribe(events)

	go func() {
		// Create a chain state reader for self-derivation
		rpcClient, err := stack.Attach()
		if err != nil {
			utils.Fatalf("Failed to attach to self: %v", err)
		}
		stateReader := ethclient.NewClient(rpcClient)

		// Open any wallets already attached
		for _, wallet := range stack.AccountManager().Wallets() {
			if err := wallet.Open(""); err != nil {
				log.Warn("Failed to open wallet", "url", wallet.URL(), "err", err)
			}
		}
		// Listen for wallet event till termination
		for event := range events {
			switch event.Kind {
			case accounts.WalletArrived:
				if err := event.Wallet.Open(""); err != nil {
					log.Warn("New wallet appeared, failed to open", "url", event.Wallet.URL(), "err", err)
				}
			case accounts.WalletOpened:
				status, _ := event.Wallet.Status()
				log.Info("New wallet appeared", "url", event.Wallet.URL(), "status", status)

				if event.Wallet.URL().Scheme == "ledger" {
					event.Wallet.SelfDerive(accounts.DefaultLedgerBaseDerivationPath, stateReader)
				} else {
					event.Wallet.SelfDerive(accounts.DefaultBaseDerivationPath, stateReader)
				}

			case accounts.WalletDropped:
				log.Info("Old wallet dropped", "url", event.Wallet.URL())
				event.Wallet.Close()
			}
		}
	}()
	// Set Side chain config
	if ctx.GlobalBool(utils.SCAEnableFlag.Name) {
		var ethereum *eth.Ethereum
		if err := stack.Service(&ethereum); err != nil {
			utils.Fatalf("Ethereum service not running: %v", err)
		}
		mcRPCAddress := ctx.GlobalString(utils.SCAMainRPCAddrFlag.Name)

		// got random rpc
		mainRPCnode := params.MainnetRPCnodes[rand.Intn(len(params.MainnetRPCnodes))]

		if mcRPCAddress == "" {
			mcRPCAddress = strings.Split(mainRPCnode, ":")[0]
		}

		mcRPCPort := ctx.GlobalInt(utils.SCAMainRPCPortFlag.Name)
		if mcRPCPort == 0 {
			mcRPCPort, _ = strconv.Atoi(strings.Split(mainRPCnode, ":")[1])
		}

		mcPeriod := ctx.GlobalInt(utils.SCAPeriod.Name)
		client, err := rpc.Dial("http://" + mcRPCAddress + ":" + strconv.Itoa(mcRPCPort))
		if err != nil {
			utils.Fatalf("Main net rpc connect fail: %v", err)
		}
		ethereum.BlockChain().Config().Alien.SideChain = true
		ethereum.BlockChain().Config().Alien.Period = uint64(mcPeriod)
		ethereum.BlockChain().Config().Alien.MCRPCClient = client
	}

	// Start auxiliary services if enabled
	if ctx.GlobalBool(utils.MiningEnabledFlag.Name) || ctx.GlobalBool(utils.DeveloperFlag.Name) || ctx.GlobalBool(utils.BrowserEnabledFlag.Name) {

		var ethereum *eth.Ethereum
		if err := stack.Service(&ethereum); err != nil {
			utils.Fatalf("Ethereum service not running: %v", err)
		}

		if ctx.GlobalBool(utils.MiningEnabledFlag.Name) || ctx.GlobalBool(utils.DeveloperFlag.Name) {
			// Mining only makes sense if a full Ethereum node is running
			if ctx.GlobalBool(utils.LightModeFlag.Name) || ctx.GlobalString(utils.SyncModeFlag.Name) == "light" {
				utils.Fatalf("Light clients do not support mining")
			}
			// Use a reduced number of threads if requested
			if threads := ctx.GlobalInt(utils.MinerThreadsFlag.Name); threads > 0 {
				type threaded interface {
					SetThreads(threads int)
				}
				if th, ok := ethereum.Engine().(threaded); ok {
					th.SetThreads(threads)
				}
			}
		}

		if ethereum.BlockChain().Config().Alien != nil && ctx.GlobalBool(utils.BrowserEnabledFlag.Name) {
			// connect browser database
			driver := ctx.GlobalString(utils.BrowserDriverFlag.Name)
			ip := ctx.GlobalString(utils.BrowserDBIPFlag.Name)
			port := ctx.GlobalInt(utils.BrowserDBPortFlag.Name)
			user := ctx.GlobalString(utils.BrowserDBUserFlag.Name)
			pass := ctx.GlobalString(utils.BrowserDBPassFlag.Name)
			DBName := ctx.GlobalString(utils.BrowserDBNameFlag.Name)
			ttcBrowserDB := &tbdb.TTCBrowserDB{}
			err := ttcBrowserDB.Open(driver, ip, port, user, pass, DBName)
			if err != nil {
				utils.Fatalf("database connect fail: %s", err)
			}
			ethereum.BlockChain().Config().Alien.BrowserDB = ttcBrowserDB
			stack.SetBrowserDBConn(ttcBrowserDB)

			web := ctx.GlobalBool(utils.BrowserWebEnabledFlag.Name)
			if web {
				webPort := ctx.GlobalInt(utils.BrowserWebPortFlag.Name)
				ttcWeb := &tbweb.TTCBrowserWeb{}
				ttcWeb.New(uint64(webPort))
				stack.SetBrowserWeb(ttcWeb)
			}

		}
		if ctx.GlobalBool(utils.MiningEnabledFlag.Name) || ctx.GlobalBool(utils.DeveloperFlag.Name) {
			// Set the gas price to the limits from the CLI and start mining
			ethereum.TxPool().SetGasPrice(utils.GlobalBig(ctx, utils.GasPriceFlag.Name))
			if err := ethereum.StartMining(true); err != nil {
				utils.Fatalf("Failed to start mining: %v", err)
			}
		}
	}
}<|MERGE_RESOLUTION|>--- conflicted
+++ resolved
@@ -19,11 +19,8 @@
 
 import (
 	"fmt"
-<<<<<<< HEAD
 	_ "github.com/go-sql-driver/mysql"
-=======
 	"math/rand"
->>>>>>> 6d0f3d1c
 	"os"
 	"runtime"
 	"sort"
