--- conflicted
+++ resolved
@@ -534,7 +534,6 @@
 		Value: whisper.DefaultMinimumPoW,
 	}
 
-<<<<<<< HEAD
 	BrowserEnabledFlag = cli.BoolFlag{
 		Name:  "browser",
 		Usage: "Enable browser (bm)",
@@ -577,7 +576,7 @@
 		Name:  "bm.webport",
 		Usage: "Enable browser web port",
 		Value: 80,
-=======
+	}
 	// Data side chain settings
 	SCAEnableFlag = cli.BoolFlag{
 		Name:  "sca",
@@ -596,8 +595,6 @@
 	SCAPeriod = cli.IntFlag{
 		Name:  "sca.period",
 		Usage: "Period of each side chain block",
-		Value: 1,
->>>>>>> 3525a694
 	}
 )
 
