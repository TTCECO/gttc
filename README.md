--- conflicted
+++ resolved
@@ -21,13 +21,8 @@
 
 Alien use header.extra to record the all infomation of current block and keep signature of miner. The snapshot keep vote & confirm information of whole chain, which will be update by each Seal or VerifySeal. By the end of each loop, the miner will calculate the next loop miners base on the snapshot. Code annotation will show the details about how it works.
 
-<<<<<<< HEAD
-**Current Mainnet and Testnet is deploy the code of branch release/v0.2.0**
-=======
 ## Mainnet Information
->>>>>>> 7129032b
-
-* **Current Mainnet is deploy the code of branch release/v0.1.7**
+* **Current Mainnet and Testnet is deploy the code of branch release/v0.2.0**
 * **Next version will be release on July 12, which contain the hard-fork at block height 2968888**
 * **Please make sure your node upgrade to release/v0.2.0 before that block height.(before July 17,2019 UTC/GMT+8)**
 
