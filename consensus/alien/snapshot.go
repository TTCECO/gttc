// Copyright 2018 The gttc Authors
// This file is part of the gttc library.
//
// The gttc library is free software: you can redistribute it and/or modify
// it under the terms of the GNU Lesser General Public License as published by
// the Free Software Foundation, either version 3 of the License, or
// (at your option) any later version.
//
// The gttc library is distributed in the hope that it will be useful,
// but WITHOUT ANY WARRANTY; without even the implied warranty of
// MERCHANTABILITY or FITNESS FOR A PARTICULAR PURPOSE. See the
// GNU Lesser General Public License for more details.
//
// You should have received a copy of the GNU Lesser General Public License
// along with the gttc library. If not, see <http://www.gnu.org/licenses/>.

// Package alien implements the delegated-proof-of-stake consensus engine.

package alien

import (
	"encoding/json"
	"errors"
	"github.com/TTCECO/gttc/common"
	"github.com/TTCECO/gttc/core/types"
	"github.com/TTCECO/gttc/ethdb"
	"github.com/TTCECO/gttc/extra/browserdb"
	"github.com/TTCECO/gttc/params"
	"github.com/hashicorp/golang-lru"
	"math/big"
	"sort"
	"strings"
	"time"
)

const (
	defaultFullCredit               = 28800 // no punished
	missingPublishCredit            = 100   // punished for missing one block seal
	signRewardCredit                = 10    // seal one block
	autoRewardCredit                = 1     // credit auto recover for each block
	minCalSignerQueueCredit         = 10000 // when calculate the signerQueue
	defaultOfficialMaxSignerCount   = 21    // official max signer count
	defaultOfficialFirstLevelCount  = 10    // official first level , 100% in signer queue
	defaultOfficialSecondLevelCount = 20    // official second level, 60% in signer queue
	defaultOfficialThirdLevelCount  = 30    // official third level, 40% in signer queue
	defaultOfficialMaxValidCount    = 50    // official max valid candidate count, sort by vote

	maxUncheckBalanceVoteCount = 10000 // not check current balance when calculate expired
	// the credit of one signer is at least minCalSignerQueueCredit
	candidateStateNormal = 1
	candidateMaxLen      = 500 // if candidateNeedPD is false and candidate is more than candidateMaxLen, then minimum tickets candidates will be remove in each LCRS*loop
	// reward for side chain
	scRewardDelayLoopCount     = 0                          //
	scRewardExpiredLoopCount   = scRewardDelayLoopCount + 4 //
	scMaxCountPerPeriod        = 6
	scMaxConfirmedRecordLength = defaultOfficialMaxSignerCount * 50 // max record length for each side chain
	// proposal refund
	proposalRefundDelayLoopCount   = 0
	proposalRefundExpiredLoopCount = proposalRefundDelayLoopCount + 2
	// notice
	mcNoticeClearDelayLoopCount = 4 // this count can be hundreds times
	scNoticeClearDelayLoopCount = mcNoticeClearDelayLoopCount * scMaxCountPerPeriod * 2
	scGasChargingDelayLoopCount = 1 // 1 is always enough
)

var (
	errIncorrectTallyCount = errors.New("incorrect tally count")
)

// SCCurrentBlockReward is base on scMaxCountPerPeriod = 6
var SCCurrentBlockReward = map[uint64]map[uint64]uint64{1: {1: 100},
	2: {1: 30, 2: 70},
	3: {1: 15, 2: 30, 3: 55},
	4: {1: 5, 2: 15, 3: 30, 4: 50},
	5: {1: 5, 2: 10, 3: 15, 4: 25, 5: 45},
	6: {1: 1, 2: 4, 3: 10, 4: 15, 5: 25, 6: 45}}

// Score to calculate at one main chain block, for calculate the side chain reward
type SCBlockReward struct {
	RewardScoreMap map[common.Address]uint64 //sum(this value) in one period == 100
}

// Record for one side chain
type SCReward struct {
	SCBlockRewardMap map[uint64]*SCBlockReward
}

type SCRentInfo struct {
	RentPerPeriod   *big.Int `json:"rentPerPeriod"`
	MaxRewardNumber *big.Int `json:"maxRewardNumber"`
}

// SCRecord is the state record for side chain
type SCRecord struct {
	Record              map[uint64][]*SCConfirmation `json:"record"`              // Confirmation Record of one side chain
	LastConfirmedNumber uint64                       `json:"lastConfirmedNumber"` // Last confirmed header number of one side chain
	MaxHeaderNumber     uint64                       `json:"maxHeaderNumber"`     // max header number of one side chain
	CountPerPeriod      uint64                       `json:"countPerPeriod"`      // block sealed per period on this side chain
	RewardPerPeriod     uint64                       `json:"rewardPerPeriod"`     // full reward per period, number per thousand
	RentReward          map[common.Hash]*SCRentInfo  `json:"rentReward"`          // reward info by rent
}

type NoticeCR struct {
	NRecord map[common.Address]bool `json:"noticeConfirmRecord"`
	Number  uint64                  `json:"firstReceivedNumber"` // this number will fill when there are more than 2/3+1 maxSignerCnt
	Type    uint64                  `json:"noticeType"`
	Success bool                    `json:"success"`
}

// CCNotice (cross chain notice) contain the information main chain need to notify given side chain
//
type CCNotice struct {
	CurrentCharging map[common.Hash]GasCharging `json:"currentCharging"` // common.Hash here is the proposal txHash not the hash of side chain
	ConfirmReceived map[common.Hash]NoticeCR    `json:"confirmReceived"` // record the confirm address
}

// Snapshot is the state of the authorization voting at a given point in time.
type Snapshot struct {
	config   *params.AlienConfig // Consensus engine parameters to fine tune behavior
	sigcache *lru.ARCCache       // Cache of recent block signatures to speed up ecrecover
	LCRS     uint64              // Loop count to recreate signers from top tally

	Period          uint64                                            `json:"period"`            // Period of seal each block
	Number          uint64                                            `json:"number"`            // Block number where the snapshot was created
	ConfirmedNumber uint64                                            `json:"confirmedNumber"`   // Block number confirmed when the snapshot was created
	Hash            common.Hash                                       `json:"hash"`              // Block hash where the snapshot was created
	HistoryHash     []common.Hash                                     `json:"historyHash"`       // Block hash list for two recent loop
	Signers         []*common.Address                                 `json:"signers"`           // Signers queue in current header
	Votes           map[common.Address]*Vote                          `json:"votes"`             // All validate votes from genesis block
	Tally           map[common.Address]*big.Int                       `json:"tally"`             // Stake for each candidate address
	Voters          map[common.Address]*big.Int                       `json:"voters"`            // Block number for each voter address
	Candidates      map[common.Address]uint64                         `json:"candidates"`        // Candidates for Signers (0- adding procedure 1- normal 2- removing procedure)
	Punished        map[common.Address]uint64                         `json:"punished"`          // The signer be punished count cause of missing seal
	Confirmations   map[uint64][]*common.Address                      `json:"confirms"`          // The signer confirm given block number
	Proposals       map[common.Hash]*Proposal                         `json:"proposals"`         // The Proposals going or success (failed proposal will be removed)
	HeaderTime      uint64                                            `json:"headerTime"`        // Time of the current header
	LoopStartTime   uint64                                            `json:"loopStartTime"`     // Start Time of the current loop
	ProposalRefund  map[uint64]map[common.Address]*big.Int            `json:"proposalRefund"`    // Refund proposal deposit
	SCCoinbase      map[common.Address]map[common.Hash]common.Address `json:"sideChainCoinbase"` // main chain set Coinbase of side chain setting
	SCRecordMap     map[common.Hash]*SCRecord                         `json:"sideChainRecord"`   // main chain record Confirmation of side chain setting
	SCRewardMap     map[common.Hash]*SCReward                         `json:"sideChainReward"`   // main chain record Side Chain Reward
	SCNoticeMap     map[common.Hash]*CCNotice                         `json:"sideChainNotice"`   // main chain record Notification to side chain
	LocalNotice     *CCNotice                                         `json:"localNotice"`       // side chain record Notification
}

// newSnapshot creates a new snapshot with the specified startup parameters. only ever use if for
// the genesis block.
func newSnapshot(config *params.AlienConfig, sigcache *lru.ARCCache, hash common.Hash, votes []*Vote, lcrs uint64) *Snapshot {

	snap := &Snapshot{
		config:          config,
		sigcache:        sigcache,
		LCRS:            lcrs,
		Period:          config.Period,
		Number:          0,
		ConfirmedNumber: 0,
		Hash:            hash,
		HistoryHash:     []common.Hash{},
		Signers:         []*common.Address{},
		Votes:           make(map[common.Address]*Vote),
		Tally:           make(map[common.Address]*big.Int),
		Voters:          make(map[common.Address]*big.Int),
		Punished:        make(map[common.Address]uint64),
		Candidates:      make(map[common.Address]uint64),
		Confirmations:   make(map[uint64][]*common.Address),
		Proposals:       make(map[common.Hash]*Proposal),
		HeaderTime:      uint64(time.Now().Unix()) - 1,
		LoopStartTime:   config.GenesisTimestamp,
		SCCoinbase:      make(map[common.Address]map[common.Hash]common.Address),
		SCRecordMap:     make(map[common.Hash]*SCRecord),
		SCRewardMap:     make(map[common.Hash]*SCReward),
		SCNoticeMap:     make(map[common.Hash]*CCNotice),
		LocalNotice:     &CCNotice{CurrentCharging: make(map[common.Hash]GasCharging), ConfirmReceived: make(map[common.Hash]NoticeCR)},
		ProposalRefund:  make(map[uint64]map[common.Address]*big.Int),
	}
	snap.HistoryHash = append(snap.HistoryHash, hash)

	for _, vote := range votes {
		// init Votes from each vote
		snap.Votes[vote.Voter] = vote
		// init Tally
		_, ok := snap.Tally[vote.Candidate]
		if !ok {
			snap.Tally[vote.Candidate] = big.NewInt(0)
		}
		snap.Tally[vote.Candidate].Add(snap.Tally[vote.Candidate], vote.Stake)
		// init Voters
		snap.Voters[vote.Voter] = big.NewInt(0) // block number is 0 , vote in genesis block
		// init Candidates
		snap.Candidates[vote.Voter] = candidateStateNormal
	}

	if len(config.SelfVoteSigners) > 0 {
		var prefixSelfVoteSigners []common.Address
		for _, unPrefixSelfVoteSigners := range config.SelfVoteSigners {
			prefixSelfVoteSigners = append(prefixSelfVoteSigners, common.Address(unPrefixSelfVoteSigners))
		}
		for i := 0; i < int(config.MaxSignerCount); i++ {
			snap.Signers = append(snap.Signers, &prefixSelfVoteSigners[i%len(prefixSelfVoteSigners)])
		}
	}

	return snap
}

// loadSnapshot loads an existing snapshot from the database.
func loadSnapshot(config *params.AlienConfig, sigcache *lru.ARCCache, db ethdb.Database, hash common.Hash) (*Snapshot, error) {
	blob, err := db.Get(append([]byte("alien-"), hash[:]...))
	if err != nil {
		return nil, err
	}
	snap := new(Snapshot)
	if err := json.Unmarshal(blob, snap); err != nil {
		return nil, err
	}
	snap.config = config
	snap.sigcache = sigcache
	return snap, nil
}

// store inserts the snapshot into the database.
func (s *Snapshot) store(db ethdb.Database) error {
	blob, err := json.Marshal(s)
	if err != nil {
		return err
	}
	return db.Put(append([]byte("alien-"), s.Hash[:]...), blob)
}

// copy creates a deep copy of the snapshot, though not the individual votes.
func (s *Snapshot) copy() *Snapshot {
	cpy := &Snapshot{
		config:          s.config,
		sigcache:        s.sigcache,
		LCRS:            s.LCRS,
		Period:          s.Period,
		Number:          s.Number,
		ConfirmedNumber: s.ConfirmedNumber,
		Hash:            s.Hash,
		HistoryHash:     make([]common.Hash, len(s.HistoryHash)),

		Signers:       make([]*common.Address, len(s.Signers)),
		Votes:         make(map[common.Address]*Vote),
		Tally:         make(map[common.Address]*big.Int),
		Voters:        make(map[common.Address]*big.Int),
		Candidates:    make(map[common.Address]uint64),
		Punished:      make(map[common.Address]uint64),
		Proposals:     make(map[common.Hash]*Proposal),
		Confirmations: make(map[uint64][]*common.Address),

		HeaderTime:     s.HeaderTime,
		LoopStartTime:  s.LoopStartTime,
		SCCoinbase:     make(map[common.Address]map[common.Hash]common.Address),
		SCRecordMap:    make(map[common.Hash]*SCRecord),
		SCRewardMap:    make(map[common.Hash]*SCReward),
		SCNoticeMap:    make(map[common.Hash]*CCNotice),
		LocalNotice:    &CCNotice{CurrentCharging: make(map[common.Hash]GasCharging), ConfirmReceived: make(map[common.Hash]NoticeCR)},
		ProposalRefund: make(map[uint64]map[common.Address]*big.Int),
	}
	copy(cpy.HistoryHash, s.HistoryHash)
	copy(cpy.Signers, s.Signers)
	for voter, vote := range s.Votes {
		cpy.Votes[voter] = &Vote{
			Voter:     vote.Voter,
			Candidate: vote.Candidate,
			Stake:     new(big.Int).Set(vote.Stake),
		}
	}
	for candidate, tally := range s.Tally {
		cpy.Tally[candidate] = new(big.Int).Set(tally)
	}
	for voter, number := range s.Voters {
		cpy.Voters[voter] = new(big.Int).Set(number)
	}
	for candidate, state := range s.Candidates {
		cpy.Candidates[candidate] = state
	}
	for signer, cnt := range s.Punished {
		cpy.Punished[signer] = cnt
	}
	for blockNumber, confirmers := range s.Confirmations {
		cpy.Confirmations[blockNumber] = make([]*common.Address, len(confirmers))
		copy(cpy.Confirmations[blockNumber], confirmers)
	}
	for txHash, proposal := range s.Proposals {
		cpy.Proposals[txHash] = proposal.copy()
	}
	for signer, sc := range s.SCCoinbase {
		cpy.SCCoinbase[signer] = make(map[common.Hash]common.Address)
		for hash, addr := range sc {
			cpy.SCCoinbase[signer][hash] = addr
		}
	}
	for hash, scc := range s.SCRecordMap {
		cpy.SCRecordMap[hash] = &SCRecord{
			LastConfirmedNumber: scc.LastConfirmedNumber,
			MaxHeaderNumber:     scc.MaxHeaderNumber,
			CountPerPeriod:      scc.CountPerPeriod,
			RewardPerPeriod:     scc.RewardPerPeriod,
			Record:              make(map[uint64][]*SCConfirmation),
			RentReward:          make(map[common.Hash]*SCRentInfo),
		}
		for number, scConfirmation := range scc.Record {
			cpy.SCRecordMap[hash].Record[number] = make([]*SCConfirmation, len(scConfirmation))
			copy(cpy.SCRecordMap[hash].Record[number], scConfirmation)
		}
		for rentHash, scRentInfo := range scc.RentReward {
			cpy.SCRecordMap[hash].RentReward[rentHash] = &SCRentInfo{new(big.Int).Set(scRentInfo.RentPerPeriod), new(big.Int).Set(scRentInfo.MaxRewardNumber)}
		}
	}

	for hash, sca := range s.SCRewardMap {
		cpy.SCRewardMap[hash] = &SCReward{
			SCBlockRewardMap: make(map[uint64]*SCBlockReward),
		}
		for number, blockReward := range sca.SCBlockRewardMap {
			cpy.SCRewardMap[hash].SCBlockRewardMap[number] = &SCBlockReward{
				RewardScoreMap: make(map[common.Address]uint64),
			}
			for addr, score := range blockReward.RewardScoreMap {
				cpy.SCRewardMap[hash].SCBlockRewardMap[number].RewardScoreMap[addr] = score
			}
		}
	}

	for hash, scn := range s.SCNoticeMap {
		cpy.SCNoticeMap[hash] = &CCNotice{
			CurrentCharging: make(map[common.Hash]GasCharging),
			ConfirmReceived: make(map[common.Hash]NoticeCR),
		}
		for txHash, charge := range scn.CurrentCharging {
			cpy.SCNoticeMap[hash].CurrentCharging[txHash] = GasCharging{charge.Target, charge.Volume, charge.Hash}
		}
		for txHash, confirm := range scn.ConfirmReceived {
			cpy.SCNoticeMap[hash].ConfirmReceived[txHash] = NoticeCR{make(map[common.Address]bool), confirm.Number, confirm.Type, confirm.Success}
			for addr, b := range confirm.NRecord {
				cpy.SCNoticeMap[hash].ConfirmReceived[txHash].NRecord[addr] = b
			}
		}
	}

	for txHash, charge := range s.LocalNotice.CurrentCharging {
		cpy.LocalNotice.CurrentCharging[txHash] = GasCharging{charge.Target, charge.Volume, charge.Hash}
	}
	for txHash, confirm := range s.LocalNotice.ConfirmReceived {
		cpy.LocalNotice.ConfirmReceived[txHash] = NoticeCR{make(map[common.Address]bool), confirm.Number, confirm.Type, confirm.Success}
		for addr, b := range confirm.NRecord {
			cpy.LocalNotice.ConfirmReceived[txHash].NRecord[addr] = b
		}
	}

	for number, refund := range s.ProposalRefund {
		cpy.ProposalRefund[number] = make(map[common.Address]*big.Int)
		for proposer, deposit := range refund {
			cpy.ProposalRefund[number][proposer] = new(big.Int).Set(deposit)
		}
	}

	return cpy
}

// copy creates a deep copy of the snapshot, though not the individual votes.
func (s *Snapshot) copyBrowserData(header *types.Header) map[string]interface{} {
	cpy := map[string]interface{}{}
	cpyTally := make(map[string]string)
	for voter, tally := range s.Tally {
		cpyTally[voter.Hex()] = tally.String()
	}
	cpy["tally"] = cpyTally
	cpyPunished := make(map[string]uint64)
	for signer, punished := range s.Punished {
		cpyPunished[signer.Hex()] = punished
	}
	cpy["punished"] = cpyPunished
	cpyVoters := make(map[string]uint64)
	for voter, number := range s.Voters {
		cpyVoters[voter.Hex()] = number.Uint64()
	}
	cpy["voters"] = cpyVoters
	cpyVotes := make(map[string]map[string]interface{})
	for voter, vote := range s.Votes {
		cpyVotes[voter.Hex()] = map[string]interface{}{
			"voter":     vote.Voter.Hex(),
			"candidate": vote.Candidate.Hex(),
			"stake":     vote.Stake.String(),
		}
	}
	cpy["votes"] = cpyVotes

	cpyProposals := make(map[string]map[string]interface{})
	for tx, proposal := range s.Proposals {
		var declares []interface{}
		for _, d := range proposal.Declares {
			declares = append(declares, map[string]interface{}{
				"declarer": d.Declarer.Hex(),
				"decision": d.Decision,
			})
		}

		cpyProposals[tx.Hex()] = map[string]interface{}{
			"validationLoopCnt":      proposal.ValidationLoopCnt,
			"proposalType":           proposal.ProposalType,
			"proposer":               proposal.Proposer.Hex(),
			"candidate":              proposal.TargetAddress.Hex(),
			"minerRewardPerThousand": proposal.MinerRewardPerThousand,
			"receivedNumber":         proposal.ReceivedNumber.String(),
			"declares":               declares,
		}
	}
	cpy["proposals"] = cpyProposals

	cpySigners := make([]string, len(s.Signers))
	for i, signer := range s.Signers {
		cpySigners[i] = signer.Hex()
	}
	cpy["signers"] = cpySigners
	cpy["number"] = s.Number
	cpy["coinbase"] = header.Coinbase.Hex()
	cpy["gasLimit"] = header.GasLimit
	cpy["gasUsed"] = header.GasUsed
	cpy["headerTime"] = s.HeaderTime
	cpy["loopStartTime"] = s.LoopStartTime
	cpy["hash"] = s.Hash.Hex()
	return cpy
}

// apply creates a new authorization snapshot by applying the given headers to
// the original one.
func (s *Snapshot) apply(headers []*types.Header, config *params.AlienConfig) (*Snapshot, error) {
	s.config = config
	// Allow passing in no headers for cleaner code
	if len(headers) == 0 {
		return s, nil
	}
	// Sanity check that the headers can be applied
	for i := 0; i < len(headers)-1; i++ {
		if headers[i+1].Number.Uint64() != headers[i].Number.Uint64()+1 {
			return nil, errInvalidVotingChain
		}
	}
	if headers[0].Number.Uint64() != s.Number+1 {
		return nil, errInvalidVotingChain
	}
	// Iterate through the headers and create a new snapshot
	snap := s.copy()

	for _, header := range headers {
		// Resolve the authorization key and check against signers
		coinbase, err := ecrecover(header, s.sigcache)
		if err != nil {
			return nil, err
		}
		if coinbase.Str() != header.Coinbase.Str() {
			return nil, errUnauthorized
		}

		headerExtra := HeaderExtra{}
		err = decodeHeaderExtra(s.config, header.Number, header.Extra[extraVanity:len(header.Extra)-extraSeal], &headerExtra)
		if err != nil {
			return nil, err
		}
		snap.HeaderTime = header.Time.Uint64()
		snap.LoopStartTime = headerExtra.LoopStartTime
		snap.Signers = nil
		for i := range headerExtra.SignerQueue {
			snap.Signers = append(snap.Signers, &headerExtra.SignerQueue[i])
		}

		if len(snap.HistoryHash) >= int(s.config.MaxSignerCount)*2 {
			snap.HistoryHash = snap.HistoryHash[1 : int(s.config.MaxSignerCount)*2]
		}
		snap.HistoryHash = append(snap.HistoryHash, header.Hash())

		// deal the new confirmation in this block
		snap.updateSnapshotByConfirmations(headerExtra.CurrentBlockConfirmations)

		// deal the new vote from voter
		snap.updateSnapshotByVotes(headerExtra.CurrentBlockVotes, header.Number)

		// deal the voter which balance modified
		snap.updateSnapshotByMPVotes(headerExtra.ModifyPredecessorVotes)

		// deal the snap related with punished
		snap.updateSnapshotForPunish(headerExtra.SignerMissing, header.Number, header.Coinbase)

		// deal proposals
		snap.updateSnapshotByProposals(headerExtra.CurrentBlockProposals, header.Number)

		// deal declares
		snap.updateSnapshotByDeclares(headerExtra.CurrentBlockDeclares, header.Number)

		// deal trantor upgrade
		if snap.Period == 0 {
			snap.Period = snap.config.Period
		}

		// deal setcoinbase for side chain
		snap.updateSnapshotBySetSCCoinbase(headerExtra.SideChainSetCoinbases)

		// deal confirmation for side chain
		snap.updateSnapshotBySCConfirm(headerExtra.SideChainConfirmations, header.Number)

		// deal notice confirmation
		snap.updateSnapshotByNoticeConfirm(headerExtra.SideChainNoticeConfirmed, header.Number)

		// calculate proposal result
		snap.calculateProposalResult(header.Number)

		// check the len of candidate if not candidateNeedPD
		if !candidateNeedPD && (snap.Number+1)%(snap.config.MaxSignerCount*snap.LCRS) == 0 && len(snap.Candidates) > candidateMaxLen {
			snap.removeExtraCandidate()
		}

		/*
		 * follow methods only work on side chain !!!! not like above method
		 */

		// deal the notice from main chain
		snap.updateSnapshotBySCCharging(headerExtra.SideChainCharging, header.Number, header.Coinbase)

<<<<<<< HEAD
		snap.ConfirmedNumber = headerExtra.ConfirmedBlockNumber
		if snap.config.BrowserDB != nil && snap.config.BrowserDB.GetDriver() == browserdb.MongoDriver {
			if !snap.config.BrowserDB.MongoExist("snapshot", map[string]interface{}{"hash": header.Hash().Hex()}) {
				err = snap.config.BrowserDB.MongoSave("snapshot", snap.copyBrowserData(header))
				if err != nil {
					// todo
				}
			}
			updateCondition := map[string]interface{}{"number": snap.ConfirmedNumber}
			updateData := map[string]interface{}{"$set": map[string]bool{"confirmed": true}}
			err = snap.config.BrowserDB.MongoUpdate("snapshot", updateCondition, updateData)
		}

=======
		snap.updateSnapshotForExpired(header.Number)
>>>>>>> 9afd1861
	}
	snap.Number += uint64(len(headers))
	snap.Hash = headers[len(headers)-1].Hash()

	err := snap.verifyTallyCnt()
	if err != nil {
		return nil, err
	}
	return snap, nil
}

func (s *Snapshot) removeExtraCandidate() {
	// remove minimum tickets tally beyond candidateMaxLen
	tallySlice := s.buildTallySlice()
	sort.Sort(TallySlice(tallySlice))
	if len(tallySlice) > candidateMaxLen {
		removeNeedTally := tallySlice[candidateMaxLen:]
		for _, tallySlice := range removeNeedTally {
			if _, ok := s.SCCoinbase[tallySlice.addr]; ok {
				delete(s.SCCoinbase, tallySlice.addr)
			}
			delete(s.Candidates, tallySlice.addr)
		}
	}
}

func (s *Snapshot) verifyTallyCnt() error {

	tallyTarget := make(map[common.Address]*big.Int)
	for _, v := range s.Votes {
		if _, ok := tallyTarget[v.Candidate]; ok {
			tallyTarget[v.Candidate].Add(tallyTarget[v.Candidate], v.Stake)
		} else {
			tallyTarget[v.Candidate] = new(big.Int).Set(v.Stake)
		}
	}

	for address, tally := range s.Tally {
		if targetTally, ok := tallyTarget[address]; ok && targetTally.Cmp(tally) == 0 {
			continue
		} else {
			return errIncorrectTallyCount
		}
	}

	return nil
}

func (s *Snapshot) updateSnapshotBySetSCCoinbase(scCoinbases []SCSetCoinbase) {
	for _, scc := range scCoinbases {
		if _, ok := s.SCCoinbase[scc.Signer]; !ok {
			s.SCCoinbase[scc.Signer] = make(map[common.Hash]common.Address)
		}
		s.SCCoinbase[scc.Signer][scc.Hash] = scc.Coinbase
	}
}

func (s *Snapshot) isSideChainCoinbase(sc common.Hash, address common.Address, realtime bool) bool {
	// check is side chain coinbase
	// is use the coinbase of main chain as coinbase of side chain , return false
	// the main chain cloud seal block, but not recommend for send confirm tx usually fail
	if realtime {
		for _, signer := range s.Signers {
			if _, ok := s.SCCoinbase[*signer]; ok {
				if coinbase, ok := s.SCCoinbase[*signer][sc]; ok && coinbase == address {
					return true
				}
			}
		}
	} else {
		for _, coinbaseMap := range s.SCCoinbase {
			if coinbase, ok := coinbaseMap[sc]; ok && coinbase == address {
				return true
			}
		}

	}
	return false
}

func (s *Snapshot) updateSnapshotBySCConfirm(scConfirmations []SCConfirmation, headerNumber *big.Int) {
	// todo ,if diff side chain coinbase send confirm for the same side chain , same number ...
	for _, scc := range scConfirmations {
		// new confirmation header number must larger than last confirmed number of this side chain
		if s.isSideChainCoinbase(scc.Hash, scc.Coinbase, false) {
			if _, ok := s.SCRecordMap[scc.Hash]; ok && scc.Number > s.SCRecordMap[scc.Hash].LastConfirmedNumber {
				s.SCRecordMap[scc.Hash].Record[scc.Number] = append(s.SCRecordMap[scc.Hash].Record[scc.Number], scc.copy())
				if scc.Number > s.SCRecordMap[scc.Hash].MaxHeaderNumber {
					s.SCRecordMap[scc.Hash].MaxHeaderNumber = scc.Number
				}
			}
		}
	}
	// calculate the side chain reward in each loop
	if (headerNumber.Uint64()+1)%s.config.MaxSignerCount == 0 {
		s.checkSCConfirmation(headerNumber)
		s.updateSCConfirmation(headerNumber)
	}
}

func (s *Snapshot) updateSnapshotByNoticeConfirm(scNoticeConfirmed []SCConfirmation, headerNumber *big.Int) {
	// record the confirmed info into Notice, and remove notice if there are enough confirm
	// may be receive confirmed more than 2/3+1 and the remove will delay a reasonable loop count (4)
	for _, noticeConfirm := range scNoticeConfirmed {
		// check if the coinbase of this side chain
		// todo check if the current coinbase of this side chain.
		if !s.isSideChainCoinbase(noticeConfirm.Hash, noticeConfirm.Coinbase, true) {
			continue
		}
		// noticeConfirm.Hash is the hash of side chain
		if _, ok := s.SCNoticeMap[noticeConfirm.Hash]; ok {
			for _, strHash := range noticeConfirm.LoopInfo {
				// check the charging current exist
				noticeHash := common.HexToHash(strHash)
				if _, ok := s.SCNoticeMap[noticeConfirm.Hash].CurrentCharging[noticeHash]; ok {
					//noticeType = noticeTypeGasCharging
					if _, ok := s.SCNoticeMap[noticeConfirm.Hash].ConfirmReceived[noticeHash]; !ok {
						s.SCNoticeMap[noticeConfirm.Hash].ConfirmReceived[noticeHash] = NoticeCR{make(map[common.Address]bool), 0, noticeTypeGasCharging, false}
					}
					s.SCNoticeMap[noticeConfirm.Hash].ConfirmReceived[noticeHash].NRecord[noticeConfirm.Coinbase] = true
				}
			}
		}
	}

	// check notice confirm number
	if (headerNumber.Uint64()+1)%s.config.MaxSignerCount == 0 {
		// todo : check if the enough coinbase is the side chain coinbase which main chain coinbase is in the signers
		// todo : if checked ,then update the number in noticeConfirmed
		// todo : remove the notice , delete(notice,hash) to stop the broadcast to side chain

		for chainHash, scNotice := range s.SCNoticeMap {
			// check each side chain
			for noticeHash, noticeRecord := range scNotice.ConfirmReceived {
				if len(noticeRecord.NRecord) >= int(2*s.config.MaxSignerCount/3+1) && !noticeRecord.Success {
					s.SCNoticeMap[chainHash].ConfirmReceived[noticeHash] = NoticeCR{noticeRecord.NRecord, headerNumber.Uint64(), noticeRecord.Type, true}
				}

				if noticeRecord.Success && noticeRecord.Number < headerNumber.Uint64()-s.config.MaxSignerCount*mcNoticeClearDelayLoopCount {
					delete(s.SCNoticeMap[chainHash].CurrentCharging, noticeHash)
					delete(s.SCNoticeMap[chainHash].ConfirmReceived, noticeHash)
				}
			}
		}
	}

}

func (s *Snapshot) updateSnapshotBySCCharging(scCharging []GasCharging, headerNumber *big.Int, coinbase common.Address) {
	for _, charge := range scCharging {
		if _, ok := s.LocalNotice.CurrentCharging[charge.Hash]; !ok {
			s.LocalNotice.CurrentCharging[charge.Hash] = GasCharging{charge.Target, charge.Volume, charge.Hash}
			s.LocalNotice.ConfirmReceived[charge.Hash] = NoticeCR{make(map[common.Address]bool), 0, noticeTypeGasCharging, false}

		}
		s.LocalNotice.ConfirmReceived[charge.Hash].NRecord[coinbase] = true
	}

	if (headerNumber.Uint64()+1)%s.config.MaxSignerCount == 0 {
		for hash, noticeRecord := range s.LocalNotice.ConfirmReceived {
			if len(noticeRecord.NRecord) >= int(2*s.config.MaxSignerCount/3+1) && !noticeRecord.Success {
				s.LocalNotice.ConfirmReceived[hash] = NoticeCR{noticeRecord.NRecord, headerNumber.Uint64(), noticeTypeGasCharging, true}
				// todo charging the gas fee on set block

			}
			if noticeRecord.Success && noticeRecord.Number < headerNumber.Uint64()-s.config.MaxSignerCount*scNoticeClearDelayLoopCount {
				delete(s.LocalNotice.CurrentCharging, hash)
				delete(s.LocalNotice.ConfirmReceived, hash)
			}
		}
	}

}

func (s *Snapshot) checkSCConfirmation(headerNumber *big.Int) {
	for hash, scRecord := range s.SCRecordMap {
		// check maxRentRewardNumber by headerNumber
		for txHash, scRentInfo := range scRecord.RentReward {
			if scRentInfo.MaxRewardNumber.Uint64() < headerNumber.Uint64()-scRewardExpiredLoopCount*s.config.MaxSignerCount {
				delete(s.SCRecordMap[hash].RentReward, txHash)
			}
		}

		// if size of confirmed record from one side chain larger than scMaxConfirmedRecordLength
		// we reset the record info of this side chain, good enough for now
		if len(scRecord.Record) > scMaxConfirmedRecordLength {
			s.SCRecordMap[hash].Record = make(map[uint64][]*SCConfirmation)
			s.SCRecordMap[hash].LastConfirmedNumber = 0
			s.SCRecordMap[hash].MaxHeaderNumber = 0
			// the rentReward info will be kept, do not delete
		}
	}

}

func (s *Snapshot) calculateSCConfirmedNumber(record *SCRecord, minConfirmedSignerCount int) (uint64, map[uint64]common.Address) {
	// todo : add params scHash, so can check if the address in SCRecord is belong to this side chain

	confirmedNumber := record.LastConfirmedNumber
	confirmedRecordMap := make(map[string]map[common.Address]bool)
	confirmedCoinbase := make(map[uint64]common.Address)
	sep := ":"
	tmpHeaderNum := new(big.Int)
	for i := record.LastConfirmedNumber + 1; i <= record.MaxHeaderNumber; i++ {
		if _, ok := record.Record[i]; ok {
			// during reorged, the side chain loop info may more than one for each side chain block number.
			for _, scConfirm := range record.Record[i] {
				// loopInfo slice contain number and coinbase address of side chain block,
				// so the length of loop info must larger than twice of minConfirmedSignerCount .
				if len(scConfirm.LoopInfo) >= minConfirmedSignerCount*2 {
					key := strings.Join(scConfirm.LoopInfo, sep)
					if _, ok := confirmedRecordMap[key]; !ok {
						confirmedRecordMap[key] = make(map[common.Address]bool)
					}
					// new coinbase for same loop info
					if _, ok := confirmedRecordMap[key][scConfirm.Coinbase]; !ok {
						confirmedRecordMap[key][scConfirm.Coinbase] = true
						if len(confirmedRecordMap[key]) >= minConfirmedSignerCount {
							err := tmpHeaderNum.UnmarshalText([]byte(scConfirm.LoopInfo[len(scConfirm.LoopInfo)-2]))
							if err == nil && tmpHeaderNum.Uint64() > confirmedNumber {
								confirmedNumber = tmpHeaderNum.Uint64()
							}
						}
					}
				}
			}
		}
	}

	for info, confirm := range confirmedRecordMap {
		if len(confirm) >= minConfirmedSignerCount {
			infos := strings.Split(info, sep)
			for i := 0; i+1 < len(infos); i += 2 {
				err := tmpHeaderNum.UnmarshalText([]byte(infos[i]))
				if err != nil {
					continue
				}
				confirmedCoinbase[tmpHeaderNum.Uint64()] = common.HexToAddress(infos[i+1])
			}
		}
	}

	// for calculate side chain reward
	// if the side chain count per period is more than one
	// then the reward should calculate continue till one coinbase finished.
	if record.CountPerPeriod > 1 && confirmedNumber > record.LastConfirmedNumber {
		if lastConfirmedCoinbase, ok := confirmedCoinbase[confirmedNumber]; ok {
			for i := confirmedNumber - 1; i > confirmedNumber-record.CountPerPeriod; i-- {
				if lastConfirmedCoinbase != confirmedCoinbase[i] {
					confirmedNumber = i
					break
				}
			}
			for i := confirmedNumber + 1; i < confirmedNumber+record.CountPerPeriod; i++ {
				if _, ok = confirmedCoinbase[i]; ok {
					delete(confirmedCoinbase, i)
				}
			}
		}
	}

	return confirmedNumber, confirmedCoinbase
}

func (s *Snapshot) calculateCurrentBlockReward(currentCount uint64, periodCount uint64) uint64 {
	currentRewardPercentage := uint64(0)
	if periodCount > uint64(scMaxCountPerPeriod) {
		periodCount = scMaxCountPerPeriod
	}
	if v, ok := SCCurrentBlockReward[periodCount][currentCount]; ok {
		currentRewardPercentage = v
	}
	return currentRewardPercentage
}

func (s *Snapshot) updateSCConfirmation(headerNumber *big.Int) {
	minConfirmedSignerCount := int(2 * s.config.MaxSignerCount / 3)
	for scHash, record := range s.SCRecordMap {
		if _, ok := s.SCRewardMap[scHash]; !ok {
			s.SCRewardMap[scHash] = &SCReward{SCBlockRewardMap: make(map[uint64]*SCBlockReward)}
		}
		currentReward := &SCBlockReward{RewardScoreMap: make(map[common.Address]uint64)}
		confirmedNumber, confirmedCoinbase := s.calculateSCConfirmedNumber(record, minConfirmedSignerCount)
		if confirmedNumber > record.LastConfirmedNumber {
			// todo: map coinbase of side chain to coin base of main chain here
			lastSCCoinbase := common.Address{}
			currentSCCoinbaseCount := uint64(0)
			for n := record.LastConfirmedNumber + 1; n <= confirmedNumber; n++ {
				if scCoinbase, ok := confirmedCoinbase[n]; ok {
					// if scCoinbase not same with lastSCCoinbase recount
					if lastSCCoinbase != scCoinbase {
						currentSCCoinbaseCount = 1
					} else {
						currentSCCoinbaseCount++
					}

					if _, ok := currentReward.RewardScoreMap[scCoinbase]; !ok {
						currentReward.RewardScoreMap[scCoinbase] = s.calculateCurrentBlockReward(currentSCCoinbaseCount, record.CountPerPeriod)
					} else {
						currentReward.RewardScoreMap[scCoinbase] += s.calculateCurrentBlockReward(currentSCCoinbaseCount, record.CountPerPeriod)
					}

					// update lastSCCoinbase
					lastSCCoinbase = scCoinbase
				}
			}

			for i := record.LastConfirmedNumber + 1; i <= confirmedNumber; i++ {
				if _, ok := s.SCRecordMap[scHash].Record[i]; ok {
					delete(s.SCRecordMap[scHash].Record, i)
				}
			}
			s.SCRecordMap[scHash].LastConfirmedNumber = confirmedNumber
		}
		// clear empty block number for side chain
		if len(currentReward.RewardScoreMap) != 0 {
			s.SCRewardMap[scHash].SCBlockRewardMap[headerNumber.Uint64()] = currentReward
		}
	}

	for scHash := range s.SCRewardMap {
		// clear expired side chain reward record
		for number := range s.SCRewardMap[scHash].SCBlockRewardMap {
			if number < headerNumber.Uint64()-scRewardExpiredLoopCount*s.config.MaxSignerCount {
				delete(s.SCRewardMap[scHash].SCBlockRewardMap, number)
			}
		}
		// clear this side chain if reward is empty
		if len(s.SCRewardMap[scHash].SCBlockRewardMap) == 0 {
			delete(s.SCRewardMap, scHash)
		}
	}

}

func (s *Snapshot) updateSnapshotByDeclares(declares []Declare, headerNumber *big.Int) {
	for _, declare := range declares {
		if proposal, ok := s.Proposals[declare.ProposalHash]; ok {
			// check the proposal enable status and valid block number
			if proposal.ReceivedNumber.Uint64()+proposal.ValidationLoopCnt*s.config.MaxSignerCount < headerNumber.Uint64() || !s.isCandidate(declare.Declarer) {
				continue
			}
			// check if this signer already declare on this proposal
			alreadyDeclare := false
			for _, v := range proposal.Declares {
				if v.Declarer.Str() == declare.Declarer.Str() {
					// this declarer already declare for this proposal
					alreadyDeclare = true
					break
				}
			}
			if alreadyDeclare {
				continue
			}
			// add declare to proposal
			s.Proposals[declare.ProposalHash].Declares = append(s.Proposals[declare.ProposalHash].Declares,
				&Declare{declare.ProposalHash, declare.Declarer, declare.Decision})

		}
	}
}

func (s *Snapshot) calculateProposalResult(headerNumber *big.Int) {
	// process the expire proposal refund record
	expiredHeaderNumber := headerNumber.Uint64() - proposalRefundExpiredLoopCount*s.config.MaxSignerCount
	if _, ok := s.ProposalRefund[expiredHeaderNumber]; ok {
		delete(s.ProposalRefund, expiredHeaderNumber)
	}

	for hashKey, proposal := range s.Proposals {
		// the result will be calculate at receiverdNumber + vlcnt + 1
		if proposal.ReceivedNumber.Uint64()+proposal.ValidationLoopCnt*s.config.MaxSignerCount+1 == headerNumber.Uint64() {
			//return deposit for proposal
			if _, ok := s.ProposalRefund[headerNumber.Uint64()]; !ok {
				s.ProposalRefund[headerNumber.Uint64()] = make(map[common.Address]*big.Int)
			}
			if _, ok := s.ProposalRefund[headerNumber.Uint64()][proposal.Proposer]; !ok {
				s.ProposalRefund[headerNumber.Uint64()][proposal.Proposer] = new(big.Int).Set(proposal.CurrentDeposit)
			} else {
				s.ProposalRefund[headerNumber.Uint64()][proposal.Proposer].Add(s.ProposalRefund[headerNumber.Uint64()][proposal.Proposer], proposal.CurrentDeposit)
			}

			// calculate the current stake of this proposal
			judegmentStake := big.NewInt(0)
			for _, tally := range s.Tally {
				judegmentStake.Add(judegmentStake, tally)
			}
			judegmentStake.Mul(judegmentStake, big.NewInt(2))
			judegmentStake.Div(judegmentStake, big.NewInt(3))
			// calculate declare stake
			yesDeclareStake := big.NewInt(0)
			for _, declare := range proposal.Declares {
				if declare.Decision {
					if _, ok := s.Tally[declare.Declarer]; ok {
						yesDeclareStake.Add(yesDeclareStake, s.Tally[declare.Declarer])
					}
				}
			}
			if yesDeclareStake.Cmp(judegmentStake) > 0 {
				// process add candidate
				switch proposal.ProposalType {
				case proposalTypeCandidateAdd:
					if candidateNeedPD {
						s.Candidates[proposal.TargetAddress] = candidateStateNormal
					}
				case proposalTypeCandidateRemove:
					if _, ok := s.Candidates[proposal.TargetAddress]; ok && candidateNeedPD {
						delete(s.Candidates, proposal.TargetAddress)
					}
				case proposalTypeMinerRewardDistributionModify:
					minerRewardPerThousand = s.Proposals[hashKey].MinerRewardPerThousand

				case proposalTypeSideChainAdd:
					if _, ok := s.SCRecordMap[proposal.SCHash]; !ok {
						s.SCRecordMap[proposal.SCHash] = &SCRecord{make(map[uint64][]*SCConfirmation), 0, 0, proposal.SCBlockCountPerPeriod, proposal.SCBlockRewardPerPeriod, make(map[common.Hash]*SCRentInfo)}
					} else {
						s.SCRecordMap[proposal.SCHash].CountPerPeriod = proposal.SCBlockCountPerPeriod
						s.SCRecordMap[proposal.SCHash].RewardPerPeriod = proposal.SCBlockRewardPerPeriod
					}
				case proposalTypeSideChainRemove:
					if _, ok := s.SCRecordMap[proposal.SCHash]; ok {
						delete(s.SCRecordMap, proposal.SCHash)
					}
				case proposalTypeMinVoterBalanceModify:
					minVoterBalance = new(big.Int).Mul(new(big.Int).SetUint64(s.Proposals[hashKey].MinVoterBalance), big.NewInt(1e+18))
				case proposalTypeProposalDepositModify:
					proposalDeposit = new(big.Int).Mul(new(big.Int).SetUint64(s.Proposals[hashKey].ProposalDeposit), big.NewInt(1e+18))
				case proposalTypeRentSideChain:
					// check if buy success
					if _, ok := s.SCRecordMap[proposal.SCHash]; !ok {
						// refund the rent fee if the side chain do not exist now, (exist when proposal)
						refundSCRentFee := new(big.Int).Mul(new(big.Int).SetUint64(s.Proposals[hashKey].SCRentFee), big.NewInt(1e+18))
						s.ProposalRefund[headerNumber.Uint64()][proposal.Proposer].Add(s.ProposalRefund[headerNumber.Uint64()][proposal.Proposer], refundSCRentFee)
					} else {
						// add rent reward info to scConfirmation
						rentFee := new(big.Int).Mul(new(big.Int).SetUint64(proposal.SCRentFee), big.NewInt(1e+18))
						rentPerPeriod := new(big.Int).Div(rentFee, new(big.Int).SetUint64(proposal.SCRentLength))
						maxRewardNumber := new(big.Int).Add(headerNumber, new(big.Int).SetUint64(proposal.SCRentLength))
						s.SCRecordMap[proposal.SCHash].RentReward[proposal.Hash] = &SCRentInfo{
							rentPerPeriod,
							maxRewardNumber,
						}
						if _, ok := s.SCNoticeMap[proposal.SCHash]; !ok {
							s.SCNoticeMap[proposal.SCHash] = &CCNotice{make(map[common.Hash]GasCharging), make(map[common.Hash]NoticeCR)}
						}
						s.SCNoticeMap[proposal.SCHash].CurrentCharging[proposal.Hash] = GasCharging{proposal.TargetAddress, proposal.SCRentFee * proposal.SCRentRate, proposal.Hash}
					}
				default:
					// todo
				}
			} else {
				// reach the target header number, but not success
				switch proposal.ProposalType {
				case proposalTypeRentSideChain:
					// refund the side chain rent fee
					refundSCRentFee := new(big.Int).Mul(new(big.Int).SetUint64(s.Proposals[hashKey].SCRentFee), big.NewInt(1e+18))
					s.ProposalRefund[headerNumber.Uint64()][proposal.Proposer].Add(s.ProposalRefund[headerNumber.Uint64()][proposal.Proposer], refundSCRentFee)
				default:
					// todo

				}
			}

			// remove all proposal
			delete(s.Proposals, hashKey)
		}

	}

}

func (s *Snapshot) updateSnapshotByProposals(proposals []Proposal, headerNumber *big.Int) {
	for _, proposal := range proposals {
		proposal.ReceivedNumber = new(big.Int).Set(headerNumber)
		s.Proposals[proposal.Hash] = &proposal
	}
}

func (s *Snapshot) updateSnapshotForExpired(headerNumber *big.Int) {

	// deal the expired vote
	var expiredVotes []*Vote
	checkBalance := false
	if len(s.Voters) > maxUncheckBalanceVoteCount {
		checkBalance = true
	}

	for voterAddress, voteNumber := range s.Voters {
		// clear the vote
		if expiredVote, ok := s.Votes[voterAddress]; ok {
			if headerNumber.Uint64()-voteNumber.Uint64() > s.config.Epoch || (checkBalance && s.Votes[voterAddress].Stake.Cmp(minVoterBalance) < 0) {
				expiredVotes = append(expiredVotes, expiredVote)
			}
		}
	}
	// remove expiredVotes only enough voters left
	if uint64(len(s.Voters)-len(expiredVotes)) >= s.config.MaxSignerCount {
		for _, expiredVote := range expiredVotes {
			s.Tally[expiredVote.Candidate].Sub(s.Tally[expiredVote.Candidate], expiredVote.Stake)
			if s.Tally[expiredVote.Candidate].Cmp(big.NewInt(0)) == 0 {
				delete(s.Tally, expiredVote.Candidate)
			}
			delete(s.Votes, expiredVote.Voter)
			delete(s.Voters, expiredVote.Voter)
		}
	}

	// deal the expired confirmation
	for blockNumber := range s.Confirmations {
		if headerNumber.Uint64()-blockNumber > s.config.MaxSignerCount {
			delete(s.Confirmations, blockNumber)
		}
	}

	// remove 0 stake tally
	for address, tally := range s.Tally {
		if tally.Cmp(big.NewInt(0)) <= 0 {
			if _, ok := s.SCCoinbase[address]; ok {
				delete(s.SCCoinbase, address)
			}
			delete(s.Tally, address)
		}
	}
}

func (s *Snapshot) updateSnapshotByConfirmations(confirmations []Confirmation) {
	for _, confirmation := range confirmations {
		_, ok := s.Confirmations[confirmation.BlockNumber.Uint64()]
		if !ok {
			s.Confirmations[confirmation.BlockNumber.Uint64()] = []*common.Address{}
		}
		addConfirmation := true
		for _, address := range s.Confirmations[confirmation.BlockNumber.Uint64()] {
			if confirmation.Signer.Str() == address.Str() {
				addConfirmation = false
				break
			}
		}
		if addConfirmation == true {
			var confirmSigner common.Address
			confirmSigner.Set(confirmation.Signer)
			s.Confirmations[confirmation.BlockNumber.Uint64()] = append(s.Confirmations[confirmation.BlockNumber.Uint64()], &confirmSigner)
		}
	}
}

func (s *Snapshot) updateSnapshotByVotes(votes []Vote, headerNumber *big.Int) {
	for _, vote := range votes {
		// update Votes, Tally, Voters data
		if lastVote, ok := s.Votes[vote.Voter]; ok {
			s.Tally[lastVote.Candidate].Sub(s.Tally[lastVote.Candidate], lastVote.Stake)
		}
		if _, ok := s.Tally[vote.Candidate]; ok {

			s.Tally[vote.Candidate].Add(s.Tally[vote.Candidate], vote.Stake)
		} else {
			s.Tally[vote.Candidate] = vote.Stake
			if !candidateNeedPD {
				s.Candidates[vote.Candidate] = candidateStateNormal
			}
		}

		s.Votes[vote.Voter] = &Vote{vote.Voter, vote.Candidate, vote.Stake}
		s.Voters[vote.Voter] = headerNumber
	}
}

func (s *Snapshot) updateSnapshotByMPVotes(votes []Vote) {
	for _, txVote := range votes {

		if lastVote, ok := s.Votes[txVote.Voter]; ok {
			s.Tally[lastVote.Candidate].Sub(s.Tally[lastVote.Candidate], lastVote.Stake)
			s.Tally[lastVote.Candidate].Add(s.Tally[lastVote.Candidate], txVote.Stake)
			s.Votes[txVote.Voter] = &Vote{Voter: txVote.Voter, Candidate: lastVote.Candidate, Stake: txVote.Stake}
			// do not modify header number of snap.Voters
		}
	}
}

func (s *Snapshot) updateSnapshotForPunish(signerMissing []common.Address, headerNumber *big.Int, coinbase common.Address) {
	// set punished count to half of origin in Epoch
	/*
		if headerNumber.Uint64()%s.config.Epoch == 0 {
			for bePublished := range s.Punished {
				if count := s.Punished[bePublished] / 2; count > 0 {
					s.Punished[bePublished] = count
				} else {
					delete(s.Punished, bePublished)
				}
			}
		}
	*/
	// punish the missing signer
	for _, signerEach := range signerMissing {
		if _, ok := s.Punished[signerEach]; ok {
			// 10 times of defaultFullCredit is big enough for calculate signer order
			if s.Punished[signerEach] <= 10*defaultFullCredit {
				s.Punished[signerEach] += missingPublishCredit
			}
		} else {
			s.Punished[signerEach] = missingPublishCredit
		}
	}
	// reduce the punish of sign signer
	if _, ok := s.Punished[coinbase]; ok {

		if s.Punished[coinbase] > signRewardCredit {
			s.Punished[coinbase] -= signRewardCredit
		} else {
			delete(s.Punished, coinbase)
		}
	}
	// reduce the punish for all punished
	for signerEach := range s.Punished {
		if s.Punished[signerEach] > autoRewardCredit {
			s.Punished[signerEach] -= autoRewardCredit
		} else {
			delete(s.Punished, signerEach)
		}
	}
}

// inturn returns if a signer at a given block height is in-turn or not.
func (s *Snapshot) inturn(signer common.Address, headerTime uint64) bool {
	// if all node stop more than period of one loop
	if signersCount := len(s.Signers); signersCount > 0 {
		if loopIndex := ((headerTime - s.LoopStartTime) / s.config.Period) % uint64(signersCount); *s.Signers[loopIndex] == signer {
			return true
		}
	}
	return false

}

// check if side chain is exist (in side chain confirmation)
func (s *Snapshot) isSideChainExist(hash common.Hash) bool {
	if _, ok := s.SCRecordMap[hash]; ok {
		return true
	}
	return false
}

// check if address belong to voter
func (s *Snapshot) isVoter(address common.Address) bool {
	if _, ok := s.Voters[address]; ok {
		return true
	}
	return false
}

// check if address belong to candidate
func (s *Snapshot) isCandidate(address common.Address) bool {
	if _, ok := s.Candidates[address]; ok {
		return true
	}
	return false
}

// get last block number meet the confirm condition
func (s *Snapshot) getLastConfirmedBlockNumber(confirmations []Confirmation) *big.Int {

	cpyConfirmations := make(map[uint64][]*common.Address)
	for blockNumber, confirmers := range s.Confirmations {
		cpyConfirmations[blockNumber] = make([]*common.Address, len(confirmers))
		copy(cpyConfirmations[blockNumber], confirmers)
	}
	// update confirmation into snapshot
	for _, confirmation := range confirmations {
		_, ok := cpyConfirmations[confirmation.BlockNumber.Uint64()]
		if !ok {
			cpyConfirmations[confirmation.BlockNumber.Uint64()] = []*common.Address{}
		}
		addConfirmation := true
		for _, address := range cpyConfirmations[confirmation.BlockNumber.Uint64()] {
			if confirmation.Signer.Str() == address.Str() {
				addConfirmation = false
				break
			}
		}
		if addConfirmation == true {
			var confirmSigner common.Address
			confirmSigner.Set(confirmation.Signer)
			cpyConfirmations[confirmation.BlockNumber.Uint64()] = append(cpyConfirmations[confirmation.BlockNumber.Uint64()], &confirmSigner)
		}
	}

	i := s.Number
	for ; i > s.Number-s.config.MaxSignerCount*2/3+1; i-- {
		if confirmers, ok := cpyConfirmations[i]; ok {
			if len(confirmers) > int(s.config.MaxSignerCount*2/3) {
				return big.NewInt(int64(i))
			}
		}
	}
	return big.NewInt(int64(i))
}

func (s *Snapshot) calculateProposalRefund() map[common.Address]*big.Int {

	if refund, ok := s.ProposalRefund[s.Number-proposalRefundDelayLoopCount*s.config.MaxSignerCount]; ok {
		return refund
	}
	return make(map[common.Address]*big.Int)
}

func (s *Snapshot) calculateVoteReward(coinbase common.Address, votersReward *big.Int) map[common.Address]*big.Int {
	rewards := make(map[common.Address]*big.Int)
	allStake := big.NewInt(0)

	for voter, vote := range s.Votes {
		if vote.Candidate.Str() == coinbase.Str() && s.Voters[vote.Voter].Uint64() < s.Number-s.config.MaxSignerCount {
			allStake.Add(allStake, vote.Stake)
			rewards[voter] = new(big.Int).Set(vote.Stake)
		}
	}

	for _, stake := range rewards {
		stake.Mul(stake, votersReward)
		stake.Div(stake, allStake)
	}

	return rewards
}

func (s *Snapshot) calculateGasCharging() map[common.Address]*big.Int {
	gasCharge := make(map[common.Address]*big.Int)
	for hash, noticeRecord := range s.LocalNotice.ConfirmReceived {
		if noticeRecord.Success && s.Number == noticeRecord.Number+scGasChargingDelayLoopCount*s.config.MaxSignerCount {
			if charge, ok := s.LocalNotice.CurrentCharging[hash]; ok {
				if _, ok := gasCharge[charge.Target]; !ok {
					gasCharge[charge.Target] = new(big.Int).Mul(big.NewInt(1e+18), new(big.Int).SetUint64(charge.Volume))
				} else {
					gasCharge[charge.Target].Add(gasCharge[charge.Target], new(big.Int).Mul(big.NewInt(1e+18), new(big.Int).SetUint64(charge.Volume)))
				}
			}
		}
	}
	return gasCharge
}

func (s *Snapshot) calculateSCReward(minerReward *big.Int) (map[common.Address]*big.Int, *big.Int) {

	minerLeft := new(big.Int).Set(minerReward)
	scRewardAll := new(big.Int).Set(minerReward)
	scRewards := make(map[common.Address]*big.Int)

	// need to deal with sum of record.RewardPerPeriod for all side chain is larger than 100% situation
	scRewardMilliSum := uint64(0)
	for _, record := range s.SCRecordMap {
		scRewardMilliSum += record.RewardPerPeriod
	}

	if scRewardMilliSum > 0 && scRewardMilliSum < 1000 {
		scRewardAll.Mul(scRewardAll, new(big.Int).SetUint64(scRewardMilliSum))
		scRewardAll.Div(scRewardAll, big.NewInt(1000))
		minerLeft.Sub(minerLeft, scRewardAll)
		scRewardMilliSum = 1000
	} else if scRewardMilliSum >= 1000 {
		minerLeft.SetUint64(0)
	} else {
		scRewardAll.SetUint64(0)
		scRewardMilliSum = 1000
	}

	for scHash := range s.SCRewardMap {
		// check reward for the block number is exist
		if reward, ok := s.SCRewardMap[scHash].SCBlockRewardMap[s.Number-scRewardDelayLoopCount*s.config.MaxSignerCount]; ok {
			// check confirm is exist, to get countPerPeriod and rewardPerPeriod
			if confirmation, ok := s.SCRecordMap[scHash]; ok {
				// calculate the rent still not reach on this side chain
				scRentSumPerPeriod := big.NewInt(0)
				for _, rent := range confirmation.RentReward {
					if rent.MaxRewardNumber.Uint64() >= s.Number-scRewardDelayLoopCount*s.config.MaxSignerCount {
						scRentSumPerPeriod.Add(scRentSumPerPeriod, rent.RentPerPeriod)
					}
				}

				// calculate the side chain reward base on score/100 and record.RewardPerPeriod
				for addr, score := range reward.RewardScoreMap {
					singleReward := new(big.Int).Set(scRewardAll)
					singleReward.Mul(singleReward, new(big.Int).SetUint64(confirmation.RewardPerPeriod))
					singleReward.Div(singleReward, new(big.Int).SetUint64(scRewardMilliSum))
					singleReward.Add(singleReward, scRentSumPerPeriod)
					singleReward.Mul(singleReward, new(big.Int).SetUint64(score))
					singleReward.Div(singleReward, new(big.Int).SetUint64(100)) // for score/100

					if _, ok := scRewards[addr]; ok {
						scRewards[addr].Add(scRewards[addr], singleReward)
					} else {
						scRewards[addr] = singleReward
					}
				}
			}
		}
	}
	return scRewards, minerLeft

}<|MERGE_RESOLUTION|>--- conflicted
+++ resolved
@@ -518,7 +518,8 @@
 		// deal the notice from main chain
 		snap.updateSnapshotBySCCharging(headerExtra.SideChainCharging, header.Number, header.Coinbase)
 
-<<<<<<< HEAD
+		snap.updateSnapshotForExpired(header.Number)
+
 		snap.ConfirmedNumber = headerExtra.ConfirmedBlockNumber
 		if snap.config.BrowserDB != nil && snap.config.BrowserDB.GetDriver() == browserdb.MongoDriver {
 			if !snap.config.BrowserDB.MongoExist("snapshot", map[string]interface{}{"hash": header.Hash().Hex()}) {
@@ -532,9 +533,6 @@
 			err = snap.config.BrowserDB.MongoUpdate("snapshot", updateCondition, updateData)
 		}
 
-=======
-		snap.updateSnapshotForExpired(header.Number)
->>>>>>> 9afd1861
 	}
 	snap.Number += uint64(len(headers))
 	snap.Hash = headers[len(headers)-1].Hash()
