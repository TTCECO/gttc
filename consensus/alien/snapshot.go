// Copyright 2018 The gttc Authors
// This file is part of the gttc library.
//
// The gttc library is free software: you can redistribute it and/or modify
// it under the terms of the GNU Lesser General Public License as published by
// the Free Software Foundation, either version 3 of the License, or
// (at your option) any later version.
//
// The gttc library is distributed in the hope that it will be useful,
// but WITHOUT ANY WARRANTY; without even the implied warranty of
// MERCHANTABILITY or FITNESS FOR A PARTICULAR PURPOSE. See the
// GNU Lesser General Public License for more details.
//
// You should have received a copy of the GNU Lesser General Public License
// along with the gttc library. If not, see <http://www.gnu.org/licenses/>.

// Package alien implements the delegated-proof-of-stake consensus engine.

package alien

import (
	"encoding/json"
	"errors"
	"github.com/TTCECO/gttc/common"
	"github.com/TTCECO/gttc/core/types"
	"github.com/TTCECO/gttc/ethdb"
	"github.com/TTCECO/gttc/extra/browserdb"
	"github.com/TTCECO/gttc/log"
	"github.com/TTCECO/gttc/params"
	"github.com/hashicorp/golang-lru"
	"math/big"
	"sort"
	"strings"
	"time"
)

const (
	defaultFullCredit               = 28800 // no punished
	missingPublishCredit            = 100   // punished for missing one block seal
	signRewardCredit                = 10    // seal one block
	autoRewardCredit                = 1     // credit auto recover for each block
	minCalSignerQueueCredit         = 10000 // when calculate the signerQueue
	defaultOfficialMaxSignerCount   = 21    // official max signer count
	defaultOfficialFirstLevelCount  = 10    // official first level , 100% in signer queue
	defaultOfficialSecondLevelCount = 20    // official second level, 60% in signer queue
	defaultOfficialThirdLevelCount  = 30    // official third level, 40% in signer queue
	defaultOfficialMaxValidCount    = 50    // official max valid candidate count, sort by vote
	// the credit of one signer is at least minCalSignerQueueCredit
	candidateStateNormal = 1
	candidateMaxLen      = 500 // if candidateNeedPD is false and candidate is more than candidateMaxLen, then minimum tickets candidates will be remove in each LCRS*loop
	// reward for side chain
	scRewardDelayLoopCount     = 2                          //
	scRewardExpiredLoopCount   = scRewardDelayLoopCount + 4 //
	scMaxCountPerPeriod        = 6
	scMaxConfirmedRecordLength = defaultOfficialMaxSignerCount * 200 // max record length for each side chain
	// proposal refund
	proposalRefundDelayLoopCount   = 2
	proposalRefundExpiredLoopCount = proposalRefundDelayLoopCount + 2
	// notice
	mcNoticeClearDelayLoopCount = 4 // this count can be hundreds times
	scNoticeClearDelayLoopCount = mcNoticeClearDelayLoopCount * scMaxCountPerPeriod * 2
	scGasChargingDelayLoopCount = 1 // 1 is always enough
)

var (
	errIncorrectTallyCount = errors.New("incorrect tally count")
)

// SCCurrentBlockReward is base on scMaxCountPerPeriod = 6
var SCCurrentBlockReward = map[uint64]map[uint64]uint64{1: {1: 100},
	2: {1: 30, 2: 70},
	3: {1: 15, 2: 30, 3: 55},
	4: {1: 5, 2: 15, 3: 30, 4: 50},
	5: {1: 5, 2: 10, 3: 15, 4: 25, 5: 45},
	6: {1: 1, 2: 4, 3: 10, 4: 15, 5: 25, 6: 45}}

// SCReward
type SCReward = map[uint64]map[common.Address]uint64 //sum(this value) in one period == 100

type SCRentInfo struct {
	RentPerPeriod   *big.Int `json:"rentPerPeriod"`
	MaxRewardNumber *big.Int `json:"maxRewardNumber"`
}

// SCRecord is the state record for side chain
type SCRecord struct {
	Record              map[uint64][]*SCConfirmation `json:"record"`              // Confirmation Record of one side chain
	LastConfirmedNumber uint64                       `json:"lastConfirmedNumber"` // Last confirmed header number of one side chain
	MaxHeaderNumber     uint64                       `json:"maxHeaderNumber"`     // max header number of one side chain
	CountPerPeriod      uint64                       `json:"countPerPeriod"`      // block sealed per period on this side chain
	RewardPerPeriod     uint64                       `json:"rewardPerPeriod"`     // full reward per period, number per thousand
	RentReward          map[common.Hash]*SCRentInfo  `json:"rentReward"`          // reward info by rent
}

type NoticeCR struct {
	NRecord map[common.Address]bool `json:"noticeConfirmRecord"`
	Number  uint64                  `json:"firstReceivedNumber"` // this number will fill when there are more than 2/3+1 maxSignerCnt
	Type    uint64                  `json:"noticeType"`
	Success bool                    `json:"success"`
}

// CCNotice (cross chain notice) contain the information main chain need to notify given side chain
//
type CCNotice struct {
	CurrentCharging map[common.Hash]GasCharging `json:"currentCharging"` // common.Hash here is the proposal txHash not the hash of side chain
	ConfirmReceived map[common.Hash]NoticeCR    `json:"confirmReceived"` // record the confirm address
}

// Snapshot is the state of the authorization voting at a given point in time.
type Snapshot struct {
	config   *params.AlienConfig // Consensus engine parameters to fine tune behavior
	sigcache *lru.ARCCache       // Cache of recent block signatures to speed up ecrecover
	LCRS     uint64              // Loop count to recreate signers from top tally

	Period          uint64                                            `json:"period"`            // Period of seal each block
	Number          uint64                                            `json:"number"`            // Block number where the snapshot was created
	ConfirmedNumber uint64                                            `json:"confirmedNumber"`   // Block number confirmed when the snapshot was created
	Hash            common.Hash                                       `json:"hash"`              // Block hash where the snapshot was created
	HistoryHash     []common.Hash                                     `json:"historyHash"`       // Block hash list for two recent loop
	Signers         []*common.Address                                 `json:"signers"`           // Signers queue in current header
	Votes           map[common.Address]*Vote                          `json:"votes"`             // All validate votes from genesis block
	Tally           map[common.Address]*big.Int                       `json:"tally"`             // Stake for each candidate address
	Voters          map[common.Address]*big.Int                       `json:"voters"`            // Block number for each voter address
	Candidates      map[common.Address]uint64                         `json:"candidates"`        // Candidates for Signers (0- adding procedure 1- normal 2- removing procedure)
	Punished        map[common.Address]uint64                         `json:"punished"`          // The signer be punished count cause of missing seal
	Confirmations   map[uint64][]*common.Address                      `json:"confirms"`          // The signer confirm given block number
	Proposals       map[common.Hash]*Proposal                         `json:"proposals"`         // The Proposals going or success (failed proposal will be removed)
	HeaderTime      uint64                                            `json:"headerTime"`        // Time of the current header
	LoopStartTime   uint64                                            `json:"loopStartTime"`     // Start Time of the current loop
	ProposalRefund  map[uint64]map[common.Address]*big.Int            `json:"proposalRefund"`    // Refund proposal deposit
	SCCoinbase      map[common.Address]map[common.Hash]common.Address `json:"sideChainCoinbase"` // main chain set Coinbase of side chain setting
	SCRecordMap     map[common.Hash]*SCRecord                         `json:"sideChainRecord"`   // main chain record Confirmation of side chain setting
	SCRewardMap     map[common.Hash]SCReward                          `json:"sideChainReward"`   // main chain record Side Chain Reward
	SCNoticeMap     map[common.Hash]*CCNotice                         `json:"sideChainNotice"`   // main chain record Notification to side chain
	LocalNotice     *CCNotice                                         `json:"localNotice"`       // side chain record Notification
}

// newSnapshot creates a new snapshot with the specified startup parameters. only ever use if for
// the genesis block.
func newSnapshot(config *params.AlienConfig, sigcache *lru.ARCCache, hash common.Hash, votes []*Vote, lcrs uint64) *Snapshot {

	snap := &Snapshot{
		config:          config,
		sigcache:        sigcache,
		LCRS:            lcrs,
		Period:          config.Period,
		Number:          0,
		ConfirmedNumber: 0,
		Hash:            hash,
		HistoryHash:     []common.Hash{},
		Signers:         []*common.Address{},
		Votes:           make(map[common.Address]*Vote),
		Tally:           make(map[common.Address]*big.Int),
		Voters:          make(map[common.Address]*big.Int),
		Punished:        make(map[common.Address]uint64),
		Candidates:      make(map[common.Address]uint64),
		Confirmations:   make(map[uint64][]*common.Address),
		Proposals:       make(map[common.Hash]*Proposal),
		HeaderTime:      uint64(time.Now().Unix()) - 1,
		LoopStartTime:   config.GenesisTimestamp,
		SCCoinbase:      make(map[common.Address]map[common.Hash]common.Address),
		SCRecordMap:     make(map[common.Hash]*SCRecord),
		SCRewardMap:     make(map[common.Hash]SCReward),
		SCNoticeMap:     make(map[common.Hash]*CCNotice),
		LocalNotice:     &CCNotice{CurrentCharging: make(map[common.Hash]GasCharging), ConfirmReceived: make(map[common.Hash]NoticeCR)},
		ProposalRefund:  make(map[uint64]map[common.Address]*big.Int),
	}
	snap.HistoryHash = append(snap.HistoryHash, hash)

	for _, vote := range votes {
		// init Votes from each vote
		snap.Votes[vote.Voter] = vote
		// init Tally
		_, ok := snap.Tally[vote.Candidate]
		if !ok {
			snap.Tally[vote.Candidate] = big.NewInt(0)
		}
		snap.Tally[vote.Candidate].Add(snap.Tally[vote.Candidate], vote.Stake)
		// init Voters
		snap.Voters[vote.Voter] = big.NewInt(0) // block number is 0 , vote in genesis block
		// init Candidates
		snap.Candidates[vote.Voter] = candidateStateNormal
	}

	if len(config.SelfVoteSigners) > 0 {
		for i := 0; i < int(config.MaxSignerCount); i++ {
			snap.Signers = append(snap.Signers, &config.SelfVoteSigners[i%len(config.SelfVoteSigners)])
		}
	}

	return snap
}

// loadSnapshot loads an existing snapshot from the database.
func loadSnapshot(config *params.AlienConfig, sigcache *lru.ARCCache, db ethdb.Database, hash common.Hash) (*Snapshot, error) {
	blob, err := db.Get(append([]byte("alien-"), hash[:]...))
	if err != nil {
		return nil, err
	}
	snap := new(Snapshot)
	if err := json.Unmarshal(blob, snap); err != nil {
		return nil, err
	}
	snap.config = config
	snap.sigcache = sigcache
	return snap, nil
}

// store inserts the snapshot into the database.
func (s *Snapshot) store(db ethdb.Database) error {
	blob, err := json.Marshal(s)
	if err != nil {
		return err
	}
	return db.Put(append([]byte("alien-"), s.Hash[:]...), blob)
}

// copy creates a deep copy of the snapshot, though not the individual votes.
func (s *Snapshot) copy() *Snapshot {
	cpy := &Snapshot{
		config:          s.config,
		sigcache:        s.sigcache,
		LCRS:            s.LCRS,
		Period:          s.Period,
		Number:          s.Number,
		ConfirmedNumber: s.ConfirmedNumber,
		Hash:            s.Hash,
		HistoryHash:     make([]common.Hash, len(s.HistoryHash)),

		Signers:       make([]*common.Address, len(s.Signers)),
		Votes:         make(map[common.Address]*Vote),
		Tally:         make(map[common.Address]*big.Int),
		Voters:        make(map[common.Address]*big.Int),
		Candidates:    make(map[common.Address]uint64),
		Punished:      make(map[common.Address]uint64),
		Proposals:     make(map[common.Hash]*Proposal),
		Confirmations: make(map[uint64][]*common.Address),

		HeaderTime:     s.HeaderTime,
		LoopStartTime:  s.LoopStartTime,
		SCCoinbase:     make(map[common.Address]map[common.Hash]common.Address),
		SCRecordMap:    make(map[common.Hash]*SCRecord),
		SCRewardMap:    make(map[common.Hash]SCReward),
		SCNoticeMap:    make(map[common.Hash]*CCNotice),
		LocalNotice:    &CCNotice{CurrentCharging: make(map[common.Hash]GasCharging), ConfirmReceived: make(map[common.Hash]NoticeCR)},
		ProposalRefund: make(map[uint64]map[common.Address]*big.Int),
	}
	copy(cpy.HistoryHash, s.HistoryHash)
	copy(cpy.Signers, s.Signers)
	for voter, vote := range s.Votes {
		cpy.Votes[voter] = &Vote{
			Voter:     vote.Voter,
			Candidate: vote.Candidate,
			Stake:     new(big.Int).Set(vote.Stake),
		}
	}
	for candidate, tally := range s.Tally {
		cpy.Tally[candidate] = new(big.Int).Set(tally)
	}
	for voter, number := range s.Voters {
		cpy.Voters[voter] = new(big.Int).Set(number)
	}
	for candidate, state := range s.Candidates {
		cpy.Candidates[candidate] = state
	}
	for signer, cnt := range s.Punished {
		cpy.Punished[signer] = cnt
	}
	for blockNumber, confirmers := range s.Confirmations {
		cpy.Confirmations[blockNumber] = make([]*common.Address, len(confirmers))
		copy(cpy.Confirmations[blockNumber], confirmers)
	}
	for txHash, proposal := range s.Proposals {
		cpy.Proposals[txHash] = proposal.copy()
	}
	for signer, sc := range s.SCCoinbase {
		cpy.SCCoinbase[signer] = make(map[common.Hash]common.Address)
		for hash, addr := range sc {
			cpy.SCCoinbase[signer][hash] = addr
		}
	}
	for hash, scc := range s.SCRecordMap {
		cpy.SCRecordMap[hash] = &SCRecord{
			LastConfirmedNumber: scc.LastConfirmedNumber,
			MaxHeaderNumber:     scc.MaxHeaderNumber,
			CountPerPeriod:      scc.CountPerPeriod,
			RewardPerPeriod:     scc.RewardPerPeriod,
			Record:              make(map[uint64][]*SCConfirmation),
			RentReward:          make(map[common.Hash]*SCRentInfo),
		}
		for number, scConfirmation := range scc.Record {
			cpy.SCRecordMap[hash].Record[number] = make([]*SCConfirmation, len(scConfirmation))
			copy(cpy.SCRecordMap[hash].Record[number], scConfirmation)
		}
		for rentHash, scRentInfo := range scc.RentReward {
			cpy.SCRecordMap[hash].RentReward[rentHash] = &SCRentInfo{new(big.Int).Set(scRentInfo.RentPerPeriod), new(big.Int).Set(scRentInfo.MaxRewardNumber)}
		}
	}

	for hash, sca := range s.SCRewardMap {
		cpy.SCRewardMap[hash] = make(map[uint64]map[common.Address]uint64)
		for number, reward := range sca {
			cpy.SCRewardMap[hash][number] = make(map[common.Address]uint64)
			for addr, count := range reward {
				cpy.SCRewardMap[hash][number][addr] = count
			}
		}
	}

	for hash, scn := range s.SCNoticeMap {
		cpy.SCNoticeMap[hash] = &CCNotice{
			CurrentCharging: make(map[common.Hash]GasCharging),
			ConfirmReceived: make(map[common.Hash]NoticeCR),
		}
		for txHash, charge := range scn.CurrentCharging {
			cpy.SCNoticeMap[hash].CurrentCharging[txHash] = GasCharging{charge.Target, charge.Volume, charge.Hash}
		}
		for txHash, confirm := range scn.ConfirmReceived {
			cpy.SCNoticeMap[hash].ConfirmReceived[txHash] = NoticeCR{make(map[common.Address]bool), confirm.Number, confirm.Type, confirm.Success}
			for addr, b := range confirm.NRecord {
				cpy.SCNoticeMap[hash].ConfirmReceived[txHash].NRecord[addr] = b
			}
		}
	}

	for txHash, charge := range s.LocalNotice.CurrentCharging {
		cpy.LocalNotice.CurrentCharging[txHash] = GasCharging{charge.Target, charge.Volume, charge.Hash}
	}
	for txHash, confirm := range s.LocalNotice.ConfirmReceived {
		cpy.LocalNotice.ConfirmReceived[txHash] = NoticeCR{make(map[common.Address]bool), confirm.Number, confirm.Type, confirm.Success}
		for addr, b := range confirm.NRecord {
			cpy.LocalNotice.ConfirmReceived[txHash].NRecord[addr] = b
		}
	}

	for number, refund := range s.ProposalRefund {
		cpy.ProposalRefund[number] = make(map[common.Address]*big.Int)
		for proposer, deposit := range refund {
			cpy.ProposalRefund[number][proposer] = new(big.Int).Set(deposit)
		}
	}

	return cpy
}

// copy creates a deep copy of the snapshot, though not the individual votes.
func (s *Snapshot) copyBrowserData(header *types.Header, driver string) map[string]interface{} {
	cpy := map[string]interface{}{}
	cpyTally := make(map[string]string)
	for voter, tally := range s.Tally {
		cpyTally[voter.Hex()] = tally.String()
	}
	cpy["tally"] = cpyTally
	if driver == browserdb.FirestoreDriver {
		cpyPunished := make(map[string]int64)
		for signer, punished := range s.Punished {
			cpyPunished[signer.Hex()] = int64(punished)
		}
		cpy["punished"] = cpyPunished
		cpyVoters := make(map[string]int64)
		for voter, number := range s.Voters {
			cpyVoters[voter.Hex()] = int64(number.Uint64())
		}
		cpy["voters"] = cpyVoters
	} else {
		cpyPunished := make(map[string]uint64)
		for signer, punished := range s.Punished {
			cpyPunished[signer.Hex()] = punished
		}
		cpy["punished"] = cpyPunished
		cpyVoters := make(map[string]uint64)
		for voter, number := range s.Voters {
			cpyVoters[voter.Hex()] = number.Uint64()
		}
		cpy["voters"] = cpyVoters
	}

	cpyVotes := make(map[string]map[string]interface{})
	for voter, vote := range s.Votes {
		cpyVotes[voter.Hex()] = map[string]interface{}{
			"voter":     vote.Voter.Hex(),
			"candidate": vote.Candidate.Hex(),
			"stake":     vote.Stake.String(),
		}
	}
	cpy["votes"] = cpyVotes

	cpyProposals := make(map[string]map[string]interface{})
	for tx, proposal := range s.Proposals {
		var declares []interface{}
		for _, d := range proposal.Declares {
			declares = append(declares, map[string]interface{}{
				"declarer": d.Declarer.Hex(),
				"decision": d.Decision,
			})
		}
		if driver == browserdb.FirestoreDriver {
			cpyProposals[tx.Hex()] = map[string]interface{}{
				"validationLoopCnt":      int64(proposal.ValidationLoopCnt),
				"proposalType":           int64(proposal.ProposalType),
				"proposer":               proposal.Proposer.Hex(),
				"candidate":              proposal.Candidate.Hex(),
				"minerRewardPerThousand": int64(proposal.MinerRewardPerThousand),
				"receivedNumber":         proposal.ReceivedNumber.String(),
				"declares":               declares,
			}
		} else {
			cpyProposals[tx.Hex()] = map[string]interface{}{
				"validationLoopCnt":      proposal.ValidationLoopCnt,
				"proposalType":           proposal.ProposalType,
				"proposer":               proposal.Proposer.Hex(),
				"candidate":              proposal.Candidate.Hex(),
				"minerRewardPerThousand": proposal.MinerRewardPerThousand,
				"receivedNumber":         proposal.ReceivedNumber.String(),
				"declares":               declares,
			}

		}
	}
	cpy["proposals"] = cpyProposals

	cpySigners := make([]string, len(s.Signers))
	for i, signer := range s.Signers {
		cpySigners[i] = signer.Hex()
	}
	cpy["signers"] = cpySigners
	cpy["coinbase"] = header.Coinbase.Hex()
	cpy["hash"] = s.Hash.Hex()
	if driver == browserdb.FirestoreDriver {
		cpy["number"] = int64(s.Number)
		cpy["gasLimit"] = int64(header.GasLimit)
		cpy["gasUsed"] = int64(header.GasUsed)
		cpy["headerTime"] = int64(s.HeaderTime)
		cpy["loopStartTime"] = int64(s.LoopStartTime)
	} else {
		cpy["number"] = s.Number
		cpy["gasLimit"] = header.GasLimit
		cpy["gasUsed"] = header.GasUsed
		cpy["headerTime"] = s.HeaderTime
		cpy["loopStartTime"] = s.LoopStartTime
	}
	return cpy
}

// apply creates a new authorization snapshot by applying the given headers to
// the original one.
func (s *Snapshot) apply(headers []*types.Header, config *params.AlienConfig) (*Snapshot, error) {
	s.config = config
	// Allow passing in no headers for cleaner code
	if len(headers) == 0 {
		return s, nil
	}
	// Sanity check that the headers can be applied
	for i := 0; i < len(headers)-1; i++ {
		if headers[i+1].Number.Uint64() != headers[i].Number.Uint64()+1 {
			return nil, errInvalidVotingChain
		}
	}
	if headers[0].Number.Uint64() != s.Number+1 {
		return nil, errInvalidVotingChain
	}
	// Iterate through the headers and create a new snapshot
	snap := s.copy()

	for _, header := range headers {
		// Resolve the authorization key and check against signers
		coinbase, err := ecrecover(header, s.sigcache)
		if err != nil {
			return nil, err
		}
		if coinbase.Str() != header.Coinbase.Str() {
			return nil, errUnauthorized
		}

		headerExtra := HeaderExtra{}
		err = decodeHeaderExtra(s.config, header.Number, header.Extra[extraVanity:len(header.Extra)-extraSeal], &headerExtra)
		if err != nil {
			return nil, err
		}
		snap.HeaderTime = header.Time.Uint64()
		snap.LoopStartTime = headerExtra.LoopStartTime
		snap.Signers = nil
		for i := range headerExtra.SignerQueue {
			snap.Signers = append(snap.Signers, &headerExtra.SignerQueue[i])
		}

		if len(snap.HistoryHash) >= int(s.config.MaxSignerCount)*2 {
			snap.HistoryHash = snap.HistoryHash[1 : int(s.config.MaxSignerCount)*2]
		}
		snap.HistoryHash = append(snap.HistoryHash, header.Hash())

		// deal the new confirmation in this block
		snap.updateSnapshotByConfirmations(headerExtra.CurrentBlockConfirmations)

		// deal the new vote from voter
		snap.updateSnapshotByVotes(headerExtra.CurrentBlockVotes, header.Number)

		// deal the voter which balance modified
		snap.updateSnapshotByMPVotes(headerExtra.ModifyPredecessorVotes)

		// deal the snap related with punished
		snap.updateSnapshotForPunish(headerExtra.SignerMissing, header.Number, header.Coinbase)

		// deal proposals
		snap.updateSnapshotByProposals(headerExtra.CurrentBlockProposals, header.Number)

		// deal declares
		snap.updateSnapshotByDeclares(headerExtra.CurrentBlockDeclares, header.Number)

		// deal trantor upgrade
		if snap.Period == 0 {
			snap.Period = snap.config.Period
		}

		// deal setcoinbase for side chain
		snap.updateSnapshotBySetSCCoinbase(headerExtra.SideChainSetCoinbases)

		// deal confirmation for side chain
		snap.updateSnapshotBySCConfirm(headerExtra.SideChainConfirmations, header.Number)

		// deal notice confirmation
		snap.updateSnapshotByNoticeConfirm(headerExtra.SideChainNoticeConfirmed, header.Number)

		// calculate proposal result
		snap.calculateProposalResult(header.Number)

		// check the len of candidate if not candidateNeedPD
		if !candidateNeedPD && (snap.Number+1)%(snap.config.MaxSignerCount*snap.LCRS) == 0 && len(snap.Candidates) > candidateMaxLen {
			snap.removeExtraCandidate()
		}

<<<<<<< HEAD
		snap.ConfirmedNumber = headerExtra.ConfirmedBlockNumber
		if snap.config.BrowserDB != nil {
			if snap.config.BrowserDB.GetDriver() == browserdb.FirestoreDriver {

				if err := s.config.BrowserDB.FirestoreUpsert("snapshot", header.Hash().Hex(), snap.copyBrowserData(header, browserdb.FirestoreDriver)); err != nil {
					log.Error("Firestore fail ", "err", err)
				}
			} else if snap.config.BrowserDB.GetDriver() == browserdb.MongoDriver {

			} else if snap.config.BrowserDB.GetDriver() == browserdb.MySQLDriver {

			}

		}
=======
		/*
		 * follow methods only work on side chain !!!! not like above method
		 */

		// deal the notice from main chain
		snap.updateSnapshotBySCCharging(headerExtra.SideChainCharging, header.Number, header.Coinbase)
>>>>>>> 772e9173

	}
	snap.Number += uint64(len(headers))
	snap.Hash = headers[len(headers)-1].Hash()

	snap.updateSnapshotForExpired()
	err := snap.verifyTallyCnt()
	if err != nil {
		return nil, err
	}
	return snap, nil
}

func (s *Snapshot) removeExtraCandidate() {
	// remove minimum tickets tally beyond candidateMaxLen
	tallySlice := s.buildTallySlice()
	sort.Sort(TallySlice(tallySlice))
	if len(tallySlice) > candidateMaxLen {
		removeNeedTally := tallySlice[candidateMaxLen:]
		for _, tallySlice := range removeNeedTally {
			if _, ok := s.SCCoinbase[tallySlice.addr]; ok {
				delete(s.SCCoinbase, tallySlice.addr)
			}
			delete(s.Candidates, tallySlice.addr)
		}
	}
}

func (s *Snapshot) verifyTallyCnt() error {

	tallyTarget := make(map[common.Address]*big.Int)
	for _, v := range s.Votes {
		if _, ok := tallyTarget[v.Candidate]; ok {
			tallyTarget[v.Candidate].Add(tallyTarget[v.Candidate], v.Stake)
		} else {
			tallyTarget[v.Candidate] = new(big.Int).Set(v.Stake)
		}
	}

	for address, tally := range s.Tally {
		if targetTally, ok := tallyTarget[address]; ok && targetTally.Cmp(tally) == 0 {
			continue
		} else {
			return errIncorrectTallyCount
		}
	}

	return nil
}

func (s *Snapshot) updateSnapshotBySetSCCoinbase(scCoinbases []SCSetCoinbase) {
	for _, scc := range scCoinbases {
		if _, ok := s.SCCoinbase[scc.Signer]; !ok {
			s.SCCoinbase[scc.Signer] = make(map[common.Hash]common.Address)
		}
		s.SCCoinbase[scc.Signer][scc.Hash] = scc.Coinbase
	}
}

func (s *Snapshot) isSideChainCoinbase(sc common.Hash, address common.Address, realtime bool) bool {
	// check is side chain coinbase
	// is use the coinbase of main chain as coinbase of side chain , return false
	// the main chain cloud seal block, but not recommend for send confirm tx usually fail
	if realtime {
		for _, signer := range s.Signers {
			if _, ok := s.SCCoinbase[*signer]; ok {
				if coinbase, ok := s.SCCoinbase[*signer][sc]; ok && coinbase == address {
					return true
				}
			}
		}
	} else {
		for _, coinbaseMap := range s.SCCoinbase {
			if coinbase, ok := coinbaseMap[sc]; ok && coinbase == address {
				return true
			}
		}

	}
	return false
}

func (s *Snapshot) updateSnapshotBySCConfirm(scConfirmations []SCConfirmation, headerNumber *big.Int) {
	// todo ,if diff side chain coinbase send confirm for the same side chain , same number ...
	for _, scc := range scConfirmations {
		// new confirmation header number must larger than last confirmed number of this side chain
		if s.isSideChainCoinbase(scc.Hash, scc.Coinbase, false) {
			if _, ok := s.SCRecordMap[scc.Hash]; ok && scc.Number > s.SCRecordMap[scc.Hash].LastConfirmedNumber {
				s.SCRecordMap[scc.Hash].Record[scc.Number] = append(s.SCRecordMap[scc.Hash].Record[scc.Number], scc.copy())
				if scc.Number > s.SCRecordMap[scc.Hash].MaxHeaderNumber {
					s.SCRecordMap[scc.Hash].MaxHeaderNumber = scc.Number
				}
			}
		}
	}
	// calculate the side chain reward in each loop
	if (headerNumber.Uint64()+1)%s.config.MaxSignerCount == 0 {
		s.checkSCConfirmation(headerNumber)
		s.updateSCConfirmation(headerNumber)
	}
}

func (s *Snapshot) updateSnapshotByNoticeConfirm(scNoticeConfirmed []SCConfirmation, headerNumber *big.Int) {
	// record the confirmed info into Notice, and remove notice if there are enough confirm
	// may be receive confirmed more than 2/3+1 and the remove will delay a reasonable loop count (4)
	for _, noticeConfirm := range scNoticeConfirmed {
		// check if the coinbase of this side chain
		// todo check if the current coinbase of this side chain.
		if !s.isSideChainCoinbase(noticeConfirm.Hash, noticeConfirm.Coinbase, true) {
			continue
		}
		// noticeConfirm.Hash is the hash of side chain
		if _, ok := s.SCNoticeMap[noticeConfirm.Hash]; ok {
			for _, strHash := range noticeConfirm.LoopInfo {
				// check the charging current exist
				noticeHash := common.HexToHash(strHash)
				if _, ok := s.SCNoticeMap[noticeConfirm.Hash].CurrentCharging[noticeHash]; ok {
					//noticeType = noticeTypeGasCharging
					if _, ok := s.SCNoticeMap[noticeConfirm.Hash].ConfirmReceived[noticeHash]; !ok {
						s.SCNoticeMap[noticeConfirm.Hash].ConfirmReceived[noticeHash] = NoticeCR{make(map[common.Address]bool), 0, noticeTypeGasCharging, false}
					}
					s.SCNoticeMap[noticeConfirm.Hash].ConfirmReceived[noticeHash].NRecord[noticeConfirm.Coinbase] = true
				}
			}
		}
	}

	// check notice confirm number
	if (headerNumber.Uint64()+1)%s.config.MaxSignerCount == 0 {
		// todo : check if the enough coinbase is the side chain coinbase which main chain coinbase is in the signers
		// todo : if checked ,then update the number in noticeConfirmed
		// todo : remove the notice , delete(notice,hash) to stop the broadcast to side chain

		for chainHash, scNotice := range s.SCNoticeMap {
			// check each side chain
			for noticeHash, noticeRecord := range scNotice.ConfirmReceived {
				if len(noticeRecord.NRecord) >= int(2*s.config.MaxSignerCount/3+1) && !noticeRecord.Success {
					s.SCNoticeMap[chainHash].ConfirmReceived[noticeHash] = NoticeCR{noticeRecord.NRecord, headerNumber.Uint64(), noticeRecord.Type, true}
				}

				if noticeRecord.Success && noticeRecord.Number < headerNumber.Uint64()-s.config.MaxSignerCount*mcNoticeClearDelayLoopCount {
					delete(s.SCNoticeMap[chainHash].CurrentCharging, noticeHash)
					delete(s.SCNoticeMap[chainHash].ConfirmReceived, noticeHash)
				}
			}
		}
	}

}

func (s *Snapshot) updateSnapshotBySCCharging(scCharging []GasCharging, headerNumber *big.Int, coinbase common.Address) {
	for _, charge := range scCharging {
		if _, ok := s.LocalNotice.CurrentCharging[charge.Hash]; !ok {
			s.LocalNotice.CurrentCharging[charge.Hash] = GasCharging{charge.Target, charge.Volume, charge.Hash}
			s.LocalNotice.ConfirmReceived[charge.Hash] = NoticeCR{make(map[common.Address]bool), 0, noticeTypeGasCharging, false}

		}
		s.LocalNotice.ConfirmReceived[charge.Hash].NRecord[coinbase] = true
	}

	if (headerNumber.Uint64()+1)%s.config.MaxSignerCount == 0 {
		for hash, noticeRecord := range s.LocalNotice.ConfirmReceived {
			if len(noticeRecord.NRecord) >= int(2*s.config.MaxSignerCount/3+1) && !noticeRecord.Success {
				s.LocalNotice.ConfirmReceived[hash] = NoticeCR{noticeRecord.NRecord, headerNumber.Uint64(), noticeTypeGasCharging, true}
				// todo charging the gas fee on set block

			}
			if noticeRecord.Success && noticeRecord.Number < headerNumber.Uint64()-s.config.MaxSignerCount*scNoticeClearDelayLoopCount {
				delete(s.LocalNotice.CurrentCharging, hash)
				delete(s.LocalNotice.ConfirmReceived, hash)
			}
		}
	}

}

func (s *Snapshot) checkSCConfirmation(headerNumber *big.Int) {
	for hash, scRecord := range s.SCRecordMap {
		// check maxRentRewardNumber by headerNumber
		for txHash, scRentInfo := range scRecord.RentReward {
			if scRentInfo.MaxRewardNumber.Uint64() < headerNumber.Uint64()-scRewardExpiredLoopCount*s.config.MaxSignerCount {
				delete(s.SCRecordMap[hash].RentReward, txHash)
			}
		}

		// if size of confirmed record from one side chain larger than scMaxConfirmedRecordLength
		// we reset the record info of this side chain, good enough for now
		if len(scRecord.Record) > scMaxConfirmedRecordLength {
			s.SCRecordMap[hash].Record = make(map[uint64][]*SCConfirmation)
			s.SCRecordMap[hash].LastConfirmedNumber = 0
			s.SCRecordMap[hash].MaxHeaderNumber = 0
			// the rentReward info will be kept, do not delete
		}
	}

}

func (s *Snapshot) calculateSCConfirmedNumber(record *SCRecord, minConfirmedSignerCount int) (uint64, map[uint64]common.Address) {
	// todo : add params scHash, so can check if the address in SCRecord is belong to this side chain

	confirmedNumber := record.LastConfirmedNumber
	confirmedRecordMap := make(map[string]map[common.Address]bool)
	confirmedCoinbase := make(map[uint64]common.Address)
	sep := ":"
	tmpHeaderNum := new(big.Int)
	for i := record.LastConfirmedNumber + 1; i <= record.MaxHeaderNumber; i++ {
		if _, ok := record.Record[i]; ok {
			// during reorged, the side chain loop info may more than one for each side chain block number.
			for _, scConfirm := range record.Record[i] {
				// loopInfo slice contain number and coinbase address of side chain block,
				// so the length of loop info must larger than twice of minConfirmedSignerCount .
				if len(scConfirm.LoopInfo) >= minConfirmedSignerCount*2 {
					key := strings.Join(scConfirm.LoopInfo, sep)
					if _, ok := confirmedRecordMap[key]; !ok {
						confirmedRecordMap[key] = make(map[common.Address]bool)
					}
					// new coinbase for same loop info
					if _, ok := confirmedRecordMap[key][scConfirm.Coinbase]; !ok {
						confirmedRecordMap[key][scConfirm.Coinbase] = true
						if len(confirmedRecordMap[key]) >= minConfirmedSignerCount {
							err := tmpHeaderNum.UnmarshalText([]byte(scConfirm.LoopInfo[len(scConfirm.LoopInfo)-2]))
							if err == nil && tmpHeaderNum.Uint64() > confirmedNumber {
								confirmedNumber = tmpHeaderNum.Uint64()
							}
						}
					}
				}
			}
		}
	}

	for info, confirm := range confirmedRecordMap {
		if len(confirm) >= minConfirmedSignerCount {
			infos := strings.Split(info, sep)
			for i := 0; i+1 < len(infos); i += 2 {
				err := tmpHeaderNum.UnmarshalText([]byte(infos[i]))
				if err != nil {
					continue
				}
				confirmedCoinbase[tmpHeaderNum.Uint64()] = common.HexToAddress(infos[i+1])
			}
		}
	}

	// for calculate side chain reward
	// if the side chain count per period is more than one
	// then the reward should calculate continue till one coinbase finished.
	if record.CountPerPeriod > 1 && confirmedNumber > record.LastConfirmedNumber {
		if lastConfirmedCoinbase, ok := confirmedCoinbase[confirmedNumber]; ok {
			for i := confirmedNumber - 1; i > confirmedNumber-record.CountPerPeriod; i-- {
				if lastConfirmedCoinbase != confirmedCoinbase[i] {
					confirmedNumber = i
					break
				}
			}
			for i := confirmedNumber + 1; i < confirmedNumber+record.CountPerPeriod; i++ {
				if _, ok = confirmedCoinbase[i]; ok {
					delete(confirmedCoinbase, i)
				}
			}
		}
	}

	return confirmedNumber, confirmedCoinbase
}

func (s *Snapshot) calculateCurrentBlockReward(currentCount uint64, periodCount uint64) uint64 {
	currentRewardPercentage := uint64(0)
	if periodCount > uint64(scMaxCountPerPeriod) {
		periodCount = scMaxCountPerPeriod
	}
	if v, ok := SCCurrentBlockReward[periodCount][currentCount]; ok {
		currentRewardPercentage = v
	}
	return currentRewardPercentage
}

func (s *Snapshot) updateSCConfirmation(headerNumber *big.Int) {
	minConfirmedSignerCount := int(2 * s.config.MaxSignerCount / 3)
	for scHash, record := range s.SCRecordMap {
		if _, ok := s.SCRewardMap[scHash]; !ok {
			s.SCRewardMap[scHash] = make(map[uint64]map[common.Address]uint64)
		}
		if _, ok := s.SCRewardMap[scHash][headerNumber.Uint64()]; !ok {
			s.SCRewardMap[scHash][headerNumber.Uint64()] = make(map[common.Address]uint64)
		}
		confirmedNumber, confirmedCoinbase := s.calculateSCConfirmedNumber(record, minConfirmedSignerCount)
		if confirmedNumber > record.LastConfirmedNumber {
			// todo: map coinbase of side chain to coin base of main chain here
			lastSCCoinbase := common.Address{}
			currentSCCoinbaseCount := uint64(0)
			for n := record.LastConfirmedNumber + 1; n <= confirmedNumber; n++ {
				if scCoinbase, ok := confirmedCoinbase[n]; ok {
					// if scCoinbase not same with lastSCCoinbase recount
					if lastSCCoinbase != scCoinbase {
						currentSCCoinbaseCount = 1
					} else {
						currentSCCoinbaseCount++
					}

					if _, ok := s.SCRewardMap[scHash][headerNumber.Uint64()][scCoinbase]; !ok {
						s.SCRewardMap[scHash][headerNumber.Uint64()][scCoinbase] = s.calculateCurrentBlockReward(currentSCCoinbaseCount, record.CountPerPeriod)
					} else {
						s.SCRewardMap[scHash][headerNumber.Uint64()][scCoinbase] += s.calculateCurrentBlockReward(currentSCCoinbaseCount, record.CountPerPeriod)
					}

					// update lastSCCoinbase
					lastSCCoinbase = scCoinbase
				}
			}

			for i := record.LastConfirmedNumber + 1; i <= confirmedNumber; i++ {
				if _, ok := s.SCRecordMap[scHash].Record[i]; ok {
					delete(s.SCRecordMap[scHash].Record, i)
				}
			}
			s.SCRecordMap[scHash].LastConfirmedNumber = confirmedNumber
		}
		// clear empty block number for side chain
		if len(s.SCRewardMap[scHash][headerNumber.Uint64()]) == 0 {
			delete(s.SCRewardMap[scHash], headerNumber.Uint64())
		}
	}

	for scHash, _ := range s.SCRewardMap {
		// clear expired side chain reward record
		for number, _ := range s.SCRewardMap[scHash] {
			if number < headerNumber.Uint64()-scRewardExpiredLoopCount*s.config.MaxSignerCount {
				delete(s.SCRewardMap[scHash], number)
			}
		}
		// clear this side chain if reward is empty
		if len(s.SCRewardMap[scHash]) == 0 {
			delete(s.SCRewardMap, scHash)
		}
	}

}

func (s *Snapshot) updateSnapshotByDeclares(declares []Declare, headerNumber *big.Int) {
	for _, declare := range declares {
		if proposal, ok := s.Proposals[declare.ProposalHash]; ok {
			// check the proposal enable status and valid block number
			if proposal.ReceivedNumber.Uint64()+proposal.ValidationLoopCnt*s.config.MaxSignerCount < headerNumber.Uint64() || !s.isCandidate(declare.Declarer) {
				continue
			}
			// check if this signer already declare on this proposal
			alreadyDeclare := false
			for _, v := range proposal.Declares {
				if v.Declarer.Str() == declare.Declarer.Str() {
					// this declarer already declare for this proposal
					alreadyDeclare = true
					break
				}
			}
			if alreadyDeclare {
				continue
			}
			// add declare to proposal
			s.Proposals[declare.ProposalHash].Declares = append(s.Proposals[declare.ProposalHash].Declares,
				&Declare{declare.ProposalHash, declare.Declarer, declare.Decision})

		}
	}
}

func (s *Snapshot) calculateProposalResult(headerNumber *big.Int) {
	// process the expire proposal refund record
	expiredHeaderNumber := headerNumber.Uint64() - proposalRefundExpiredLoopCount*s.config.MaxSignerCount
	if _, ok := s.ProposalRefund[expiredHeaderNumber]; ok {
		delete(s.ProposalRefund, expiredHeaderNumber)
	}

	for hashKey, proposal := range s.Proposals {
		// the result will be calculate at receiverdNumber + vlcnt + 1
		if proposal.ReceivedNumber.Uint64()+proposal.ValidationLoopCnt*s.config.MaxSignerCount+1 == headerNumber.Uint64() {
			//return deposit for proposal
			if _, ok := s.ProposalRefund[s.Number]; !ok {
				s.ProposalRefund[headerNumber.Uint64()] = make(map[common.Address]*big.Int)
			}
			if _, ok := s.ProposalRefund[headerNumber.Uint64()][proposal.Proposer]; !ok {
				s.ProposalRefund[headerNumber.Uint64()][proposal.Proposer] = new(big.Int).Set(proposal.CurrentDeposit)
			} else {
				s.ProposalRefund[headerNumber.Uint64()][proposal.Proposer].Add(s.ProposalRefund[headerNumber.Uint64()][proposal.Proposer], proposal.CurrentDeposit)
			}

			// calculate the current stake of this proposal
			judegmentStake := big.NewInt(0)
			for _, tally := range s.Tally {
				judegmentStake.Add(judegmentStake, tally)
			}
			judegmentStake.Mul(judegmentStake, big.NewInt(2))
			judegmentStake.Div(judegmentStake, big.NewInt(3))
			// calculate declare stake
			yesDeclareStake := big.NewInt(0)
			for _, declare := range proposal.Declares {
				if declare.Decision {
					if _, ok := s.Tally[declare.Declarer]; ok {
						yesDeclareStake.Add(yesDeclareStake, s.Tally[declare.Declarer])
					}
				}
			}
			if yesDeclareStake.Cmp(judegmentStake) > 0 {
				// process add candidate
				switch proposal.ProposalType {
				case proposalTypeCandidateAdd:
					if candidateNeedPD {
						s.Candidates[proposal.TargetAddress] = candidateStateNormal
					}
				case proposalTypeCandidateRemove:
					if _, ok := s.Candidates[proposal.TargetAddress]; ok && candidateNeedPD {
						delete(s.Candidates, proposal.TargetAddress)
					}
				case proposalTypeMinerRewardDistributionModify:
					minerRewardPerThousand = s.Proposals[hashKey].MinerRewardPerThousand

				case proposalTypeSideChainAdd:
					if _, ok := s.SCRecordMap[proposal.SCHash]; !ok {
						s.SCRecordMap[proposal.SCHash] = &SCRecord{make(map[uint64][]*SCConfirmation), 0, 0, proposal.SCBlockCountPerPeriod, proposal.SCBlockRewardPerPeriod, make(map[common.Hash]*SCRentInfo)}
					} else {
						s.SCRecordMap[proposal.SCHash].CountPerPeriod = proposal.SCBlockCountPerPeriod
						s.SCRecordMap[proposal.SCHash].RewardPerPeriod = proposal.SCBlockRewardPerPeriod
					}
				case proposalTypeSideChainRemove:
					if _, ok := s.SCRecordMap[proposal.SCHash]; ok {
						delete(s.SCRecordMap, proposal.SCHash)
					}
				case proposalTypeMinVoterBalanceModify:
					minVoterBalance = new(big.Int).Mul(new(big.Int).SetUint64(s.Proposals[hashKey].MinVoterBalance), big.NewInt(1e+18))
				case proposalTypeProposalDepositModify:
					proposalDeposit = new(big.Int).Mul(new(big.Int).SetUint64(s.Proposals[hashKey].ProposalDeposit), big.NewInt(1e+18))
				case proposalTypeRentSideChain:
					// check if buy success
					if _, ok := s.SCRecordMap[proposal.SCHash]; !ok {
						// refund the rent fee if the side chain do not exist now, (exist when proposal)
						refundSCRentFee := new(big.Int).Mul(new(big.Int).SetUint64(s.Proposals[hashKey].SCRentFee), big.NewInt(1e+18))
						s.ProposalRefund[headerNumber.Uint64()][proposal.Proposer].Add(s.ProposalRefund[headerNumber.Uint64()][proposal.Proposer], refundSCRentFee)
					} else {
						// add rent reward info to scConfirmation
						rentFee := new(big.Int).Mul(new(big.Int).SetUint64(proposal.SCRentFee), big.NewInt(1e+18))
						rentPerPeriod := new(big.Int).Div(rentFee, new(big.Int).SetUint64(proposal.SCRentLength))
						maxRewardNumber := new(big.Int).Add(headerNumber, new(big.Int).SetUint64(proposal.SCRentLength))
						s.SCRecordMap[proposal.SCHash].RentReward[proposal.Hash] = &SCRentInfo{
							rentPerPeriod,
							maxRewardNumber,
						}
						if _, ok := s.SCNoticeMap[proposal.SCHash]; !ok {
							s.SCNoticeMap[proposal.SCHash] = &CCNotice{make(map[common.Hash]GasCharging), make(map[common.Hash]NoticeCR)}
						}
						s.SCNoticeMap[proposal.SCHash].CurrentCharging[proposal.Hash] = GasCharging{proposal.TargetAddress, proposal.SCRentFee * proposal.SCRentRate, proposal.Hash}
					}
				default:
					// todo
				}
			} else {
				// reach the target header number, but not success
				switch proposal.ProposalType {
				case proposalTypeRentSideChain:
					// refund the side chain rent fee
					refundSCRentFee := new(big.Int).Mul(new(big.Int).SetUint64(s.Proposals[hashKey].SCRentFee), big.NewInt(1e+18))
					s.ProposalRefund[headerNumber.Uint64()][proposal.Proposer].Add(s.ProposalRefund[headerNumber.Uint64()][proposal.Proposer], refundSCRentFee)
				default:
					// todo

				}
			}

			// remove all proposal
			delete(s.Proposals, hashKey)
		}

	}

}

func (s *Snapshot) updateSnapshotByProposals(proposals []Proposal, headerNumber *big.Int) {
	for _, proposal := range proposals {
		proposal.ReceivedNumber = new(big.Int).Set(headerNumber)
		s.Proposals[proposal.Hash] = &proposal
	}
}

func (s *Snapshot) updateSnapshotForExpired() {

	// deal the expired vote
	var expiredVotes []*Vote
	for voterAddress, voteNumber := range s.Voters {
		if s.Number-voteNumber.Uint64() > s.config.Epoch {
			// clear the vote
			if expiredVote, ok := s.Votes[voterAddress]; ok {
				expiredVotes = append(expiredVotes, expiredVote)
			}
		}
	}
	// remove expiredVotes only enough voters left
	if uint64(len(s.Voters)-len(expiredVotes)) >= s.config.MaxSignerCount {
		for _, expiredVote := range expiredVotes {
			s.Tally[expiredVote.Candidate].Sub(s.Tally[expiredVote.Candidate], expiredVote.Stake)
			if s.Tally[expiredVote.Candidate].Cmp(big.NewInt(0)) == 0 {
				delete(s.Tally, expiredVote.Candidate)
			}
			delete(s.Votes, expiredVote.Voter)
			delete(s.Voters, expiredVote.Voter)
		}
	}

	// deal the expired confirmation
	for blockNumber := range s.Confirmations {
		if s.Number-blockNumber > s.config.MaxSignerCount {
			delete(s.Confirmations, blockNumber)
		}
	}

	// remove 0 stake tally
	for address, tally := range s.Tally {
		if tally.Cmp(big.NewInt(0)) <= 0 {
			if _, ok := s.SCCoinbase[address]; ok {
				delete(s.SCCoinbase, address)
			}
			delete(s.Tally, address)
		}
	}
}

func (s *Snapshot) updateSnapshotByConfirmations(confirmations []Confirmation) {
	for _, confirmation := range confirmations {
		_, ok := s.Confirmations[confirmation.BlockNumber.Uint64()]
		if !ok {
			s.Confirmations[confirmation.BlockNumber.Uint64()] = []*common.Address{}
		}
		addConfirmation := true
		for _, address := range s.Confirmations[confirmation.BlockNumber.Uint64()] {
			if confirmation.Signer.Str() == address.Str() {
				addConfirmation = false
				break
			}
		}
		if addConfirmation == true {
			var confirmSigner common.Address
			confirmSigner.Set(confirmation.Signer)
			s.Confirmations[confirmation.BlockNumber.Uint64()] = append(s.Confirmations[confirmation.BlockNumber.Uint64()], &confirmSigner)
		}
	}
}

func (s *Snapshot) updateSnapshotByVotes(votes []Vote, headerNumber *big.Int) {
	for _, vote := range votes {
		// update Votes, Tally, Voters data
		if lastVote, ok := s.Votes[vote.Voter]; ok {
			s.Tally[lastVote.Candidate].Sub(s.Tally[lastVote.Candidate], lastVote.Stake)
		}
		if _, ok := s.Tally[vote.Candidate]; ok {

			s.Tally[vote.Candidate].Add(s.Tally[vote.Candidate], vote.Stake)
		} else {
			s.Tally[vote.Candidate] = vote.Stake
			if !candidateNeedPD {
				s.Candidates[vote.Candidate] = candidateStateNormal
			}
		}

		s.Votes[vote.Voter] = &Vote{vote.Voter, vote.Candidate, vote.Stake}
		s.Voters[vote.Voter] = headerNumber
	}
}

func (s *Snapshot) updateSnapshotByMPVotes(votes []Vote) {
	for _, txVote := range votes {

		if lastVote, ok := s.Votes[txVote.Voter]; ok {
			s.Tally[lastVote.Candidate].Sub(s.Tally[lastVote.Candidate], lastVote.Stake)
			s.Tally[lastVote.Candidate].Add(s.Tally[lastVote.Candidate], txVote.Stake)
			s.Votes[txVote.Voter] = &Vote{Voter: txVote.Voter, Candidate: lastVote.Candidate, Stake: txVote.Stake}
			// do not modify header number of snap.Voters
		}
	}
}

func (s *Snapshot) updateSnapshotForPunish(signerMissing []common.Address, headerNumber *big.Int, coinbase common.Address) {
	// set punished count to half of origin in Epoch
	/*
		if headerNumber.Uint64()%s.config.Epoch == 0 {
			for bePublished := range s.Punished {
				if count := s.Punished[bePublished] / 2; count > 0 {
					s.Punished[bePublished] = count
				} else {
					delete(s.Punished, bePublished)
				}
			}
		}
	*/
	// punish the missing signer
	for _, signerEach := range signerMissing {
		if _, ok := s.Punished[signerEach]; ok {
			// 10 times of defaultFullCredit is big enough for calculate signer order
			if s.Punished[signerEach] <= 10*defaultFullCredit {
				s.Punished[signerEach] += missingPublishCredit
			}
		} else {
			s.Punished[signerEach] = missingPublishCredit
		}
	}
	// reduce the punish of sign signer
	if _, ok := s.Punished[coinbase]; ok {

		if s.Punished[coinbase] > signRewardCredit {
			s.Punished[coinbase] -= signRewardCredit
		} else {
			delete(s.Punished, coinbase)
		}
	}
	// reduce the punish for all punished
	for signerEach := range s.Punished {
		if s.Punished[signerEach] > autoRewardCredit {
			s.Punished[signerEach] -= autoRewardCredit
		} else {
			delete(s.Punished, signerEach)
		}
	}
}

// inturn returns if a signer at a given block height is in-turn or not.
func (s *Snapshot) inturn(signer common.Address, headerTime uint64) bool {
	// if all node stop more than period of one loop
	if signersCount := len(s.Signers); signersCount > 0 {
		if loopIndex := ((headerTime - s.LoopStartTime) / s.config.Period) % uint64(signersCount); *s.Signers[loopIndex] == signer {
			return true
		}
	}
	return false

}

// check if side chain is exist (in side chain confirmation)
func (s *Snapshot) isSideChainExist(hash common.Hash) bool {
	if _, ok := s.SCRecordMap[hash]; ok {
		return true
	}
	return false
}

// check if address belong to voter
func (s *Snapshot) isVoter(address common.Address) bool {
	if _, ok := s.Voters[address]; ok {
		return true
	}
	return false
}

// check if address belong to candidate
func (s *Snapshot) isCandidate(address common.Address) bool {
	if _, ok := s.Candidates[address]; ok {
		return true
	}
	return false
}

// get last block number meet the confirm condition
func (s *Snapshot) getLastConfirmedBlockNumber(confirmations []Confirmation) *big.Int {

	cpyConfirmations := make(map[uint64][]*common.Address)
	for blockNumber, confirmers := range s.Confirmations {
		cpyConfirmations[blockNumber] = make([]*common.Address, len(confirmers))
		copy(cpyConfirmations[blockNumber], confirmers)
	}
	// update confirmation into snapshot
	for _, confirmation := range confirmations {
		_, ok := cpyConfirmations[confirmation.BlockNumber.Uint64()]
		if !ok {
			cpyConfirmations[confirmation.BlockNumber.Uint64()] = []*common.Address{}
		}
		addConfirmation := true
		for _, address := range cpyConfirmations[confirmation.BlockNumber.Uint64()] {
			if confirmation.Signer.Str() == address.Str() {
				addConfirmation = false
				break
			}
		}
		if addConfirmation == true {
			var confirmSigner common.Address
			confirmSigner.Set(confirmation.Signer)
			cpyConfirmations[confirmation.BlockNumber.Uint64()] = append(cpyConfirmations[confirmation.BlockNumber.Uint64()], &confirmSigner)
		}
	}

	i := s.Number
	for ; i > s.Number-s.config.MaxSignerCount*2/3+1; i-- {
		if confirmers, ok := cpyConfirmations[i]; ok {
			if len(confirmers) > int(s.config.MaxSignerCount*2/3) {
				return big.NewInt(int64(i))
			}
		}
	}
	return big.NewInt(int64(i))
}

func (s *Snapshot) calculateProposalRefund() map[common.Address]*big.Int {

	if refund, ok := s.ProposalRefund[s.Number-proposalRefundDelayLoopCount*s.config.MaxSignerCount]; ok {
		return refund
	}
	return make(map[common.Address]*big.Int)
}

func (s *Snapshot) calculateVoteReward(coinbase common.Address, votersReward *big.Int) map[common.Address]*big.Int {
	rewards := make(map[common.Address]*big.Int)
	allStake := big.NewInt(0)

	for voter, vote := range s.Votes {
		if vote.Candidate.Str() == coinbase.Str() && s.Voters[vote.Voter].Uint64() < s.Number-s.config.MaxSignerCount {
			allStake.Add(allStake, vote.Stake)
			rewards[voter] = new(big.Int).Set(vote.Stake)
		}
	}

	for _, stake := range rewards {
		stake.Mul(stake, votersReward)
		stake.Div(stake, allStake)
	}

	return rewards
}

func (s *Snapshot) calculateGasCharging() map[common.Address]*big.Int {
	gasCharge := make(map[common.Address]*big.Int)
	for hash, noticeRecord := range s.LocalNotice.ConfirmReceived {
		if noticeRecord.Success && s.Number == noticeRecord.Number+scGasChargingDelayLoopCount*s.config.MaxSignerCount {
			if charge, ok := s.LocalNotice.CurrentCharging[hash]; ok {
				if _, ok := gasCharge[charge.Target]; !ok {
					gasCharge[charge.Target] = new(big.Int).Mul(big.NewInt(1e+18), new(big.Int).SetUint64(charge.Volume))
				} else {
					gasCharge[charge.Target].Add(gasCharge[charge.Target], new(big.Int).Mul(big.NewInt(1e+18), new(big.Int).SetUint64(charge.Volume)))
				}
			}
		}
	}
	return gasCharge
}

func (s *Snapshot) calculateSCReward(minerReward *big.Int) (map[common.Address]*big.Int, *big.Int) {

	minerLeft := new(big.Int).Set(minerReward)
	scRewardAll := new(big.Int).Set(minerReward)
	scRewards := make(map[common.Address]*big.Int)

	// need to deal with sum of record.RewardPerPeriod for all side chain is larger than 100% situation
	scRewardMilliSum := uint64(0)
	for _, record := range s.SCRecordMap {
		scRewardMilliSum += record.RewardPerPeriod
	}

	if scRewardMilliSum > 0 && scRewardMilliSum < 1000 {
		scRewardAll.Mul(scRewardAll, new(big.Int).SetUint64(scRewardMilliSum))
		scRewardAll.Div(scRewardAll, big.NewInt(1000))
		minerLeft.Sub(minerLeft, scRewardAll)
		scRewardMilliSum = 1000
	} else if scRewardMilliSum >= 1000 {
		minerLeft.SetUint64(0)
	} else {
		scRewardAll.SetUint64(0)
		scRewardMilliSum = 1000
	}

	for scHash, scReward := range s.SCRewardMap {
		// check reward for the block number is exist
		if reward, ok := scReward[s.Number-scRewardDelayLoopCount*s.config.MaxSignerCount]; ok {
			// check confirm is exist, to get countPerPeriod and rewardPerPeriod
			if confirmation, ok := s.SCRecordMap[scHash]; ok {
				// calculate the rent still not reach on this side chain
				scRentSumPerPeriod := big.NewInt(0)
				for _, rent := range confirmation.RentReward {
					if rent.MaxRewardNumber.Uint64() >= s.Number-scRewardDelayLoopCount*s.config.MaxSignerCount {
						scRentSumPerPeriod.Add(scRentSumPerPeriod, rent.RentPerPeriod)
					}
				}

				// calculate the side chain reward base on score/100 and record.RewardPerPeriod
				for addr, score := range reward {
					singleReward := new(big.Int).Set(scRewardAll)
					singleReward.Mul(singleReward, new(big.Int).SetUint64(confirmation.RewardPerPeriod))
					singleReward.Div(singleReward, new(big.Int).SetUint64(scRewardMilliSum))
					singleReward.Add(singleReward, scRentSumPerPeriod)
					singleReward.Mul(singleReward, new(big.Int).SetUint64(score))
					singleReward.Div(singleReward, new(big.Int).SetUint64(100)) // for score/100

					if _, ok := scRewards[addr]; ok {
						scRewards[addr].Add(scRewards[addr], singleReward)
					} else {
						scRewards[addr] = singleReward
					}
				}
			}
		}
	}
	return scRewards, minerLeft

}<|MERGE_RESOLUTION|>--- conflicted
+++ resolved
@@ -529,29 +529,32 @@
 			snap.removeExtraCandidate()
 		}
 
-<<<<<<< HEAD
-		snap.ConfirmedNumber = headerExtra.ConfirmedBlockNumber
-		if snap.config.BrowserDB != nil {
-			if snap.config.BrowserDB.GetDriver() == browserdb.FirestoreDriver {
-
-				if err := s.config.BrowserDB.FirestoreUpsert("snapshot", header.Hash().Hex(), snap.copyBrowserData(header, browserdb.FirestoreDriver)); err != nil {
-					log.Error("Firestore fail ", "err", err)
-				}
-			} else if snap.config.BrowserDB.GetDriver() == browserdb.MongoDriver {
-
-			} else if snap.config.BrowserDB.GetDriver() == browserdb.MySQLDriver {
-
-			}
-
-		}
-=======
 		/*
 		 * follow methods only work on side chain !!!! not like above method
 		 */
 
 		// deal the notice from main chain
 		snap.updateSnapshotBySCCharging(headerExtra.SideChainCharging, header.Number, header.Coinbase)
->>>>>>> 772e9173
+
+		snap.ConfirmedNumber = headerExtra.ConfirmedBlockNumber
+
+		/*
+		 * follow methods only exist on browser branch
+		 */
+
+		if snap.config.BrowserDB != nil {
+			if snap.config.BrowserDB.GetDriver() == browserdb.FirestoreDriver {
+
+				if err := s.config.BrowserDB.FirestoreUpsert("snapshot", header.Hash().Hex(), snap.copyBrowserData(header, browserdb.FirestoreDriver)); err != nil {
+					log.Error("Firestore fail ", "err", err)
+				}
+			} else if snap.config.BrowserDB.GetDriver() == browserdb.MongoDriver {
+
+			} else if snap.config.BrowserDB.GetDriver() == browserdb.MySQLDriver {
+
+			}
+
+		}
 
 	}
 	snap.Number += uint64(len(headers))
