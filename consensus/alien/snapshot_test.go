// Copyright 2018 The gttc Authors
// This file is part of the gttc library.
//
// The gttc library is free software: you can redistribute it and/or modify
// it under the terms of the GNU Lesser General Public License as published by
// the Free Software Foundation, either version 3 of the License, or
// (at your option) any later version.
//
// The gttc library is distributed in the hope that it will be useful,
// but WITHOUT ANY WARRANTY; without even the implied warranty of
// MERCHANTABILITY or FITNESS FOR A PARTICULAR PURPOSE. See the
// GNU Lesser General Public License for more details.
//
// You should have received a copy of the GNU Lesser General Public License
// along with the gttc library. If not, see <http://www.gnu.org/licenses/>.

// Package alien implements the delegated-proof-of-stake consensus engine.

package alien

import (
	"bytes"
	"crypto/ecdsa"
	"math/big"
	"testing"

	"github.com/TTCECO/gttc/common"
	"github.com/TTCECO/gttc/core"
	"github.com/TTCECO/gttc/core/rawdb"
	"github.com/TTCECO/gttc/core/types"
	"github.com/TTCECO/gttc/crypto"
	"github.com/TTCECO/gttc/ethdb"
	"github.com/TTCECO/gttc/params"
)

type testerTransaction struct {
	from         string // name of from address
	to           string // name of to address
	balance      int    // balance address in snap.voter
	isVote       bool   // "ufo:1:event:vote"
	isProposal   bool   // "ufo:1:event:proposal:..."
	proposalType uint64 // proposalTypeCandidateAdd or proposalTypeCandidateRemove
	isDeclare    bool   // "ufo:1:event:declare:..."
	candidate    string // name of candidate in proposal
	txHash       string // hash of tx
	decision     bool   // decision of declare
}

type testerSingleHeader struct {
	txs []testerTransaction
}

type testerSelfVoter struct {
	voter   string // name of self voter address in genesis block
	balance int    // balance
}

type testerVote struct {
	voter     string
	candidate string
	stake     int
}

type testerSnapshot struct {
	Signers []string
	Votes   map[string]*testerVote
	Tally   map[string]int
	Voters  map[string]int
}

// testerAccountPool is a pool to maintain currently active tester accounts,
// mapped from textual names used in the tests below to actual Ethereum private
// keys capable of signing transactions.
type testerAccountPool struct {
	accounts map[string]*ecdsa.PrivateKey
}

func newTesterAccountPool() *testerAccountPool {
	return &testerAccountPool{
		accounts: make(map[string]*ecdsa.PrivateKey),
	}
}

func (ap *testerAccountPool) sign(header *types.Header, signer string) {
	// Ensure we have a persistent key for the signer
	if ap.accounts[signer] == nil {
		ap.accounts[signer], _ = crypto.GenerateKey()
	}
	// Sign the header and embed the signature in extra data
	sig, _ := crypto.Sign(sigHash(header).Bytes(), ap.accounts[signer])
	copy(header.Extra[len(header.Extra)-65:], sig)
}

func (ap *testerAccountPool) address(account string) common.Address {
	// Ensure we have a persistent key for the account
	if ap.accounts[account] == nil {
		ap.accounts[account], _ = crypto.GenerateKey()
	}
	// Resolve and return the Ethereum address
	return crypto.PubkeyToAddress(ap.accounts[account].PublicKey)
}

func (ap *testerAccountPool) name(address common.Address) string {
	for name, v := range ap.accounts {
		if crypto.PubkeyToAddress(v.PublicKey) == address {
			return name
		}
	}
	return ""
}

// testerChainReader implements consensus.ChainReader to access the genesis
// block. All other methods and requests will panic.
type testerChainReader struct {
	db ethdb.Database
}

func (r *testerChainReader) Config() *params.ChainConfig                 { return params.AllAlienProtocolChanges }
func (r *testerChainReader) CurrentHeader() *types.Header                { panic("not supported") }
func (r *testerChainReader) GetHeader(common.Hash, uint64) *types.Header { panic("not supported") }
func (r *testerChainReader) GetBlock(common.Hash, uint64) *types.Block   { panic("not supported") }
func (r *testerChainReader) GetHeaderByHash(common.Hash) *types.Header   { panic("not supported") }
func (r *testerChainReader) GetHeaderByNumber(number uint64) *types.Header {
	if number == 0 {
		return rawdb.ReadHeader(r.db, rawdb.ReadCanonicalHash(r.db, 0), 0)
	}
	panic("not supported")
}

// Tests that voting is evaluated correctly for various simple and complex scenarios.
func TestVoting(t *testing.T) {
	// Define the various voting scenarios to test
	tests := []struct {
		addrNames        []string             // accounts used in this case
		candidateNeedPD  bool                 // candidate from POA
		period           uint64               // default 3
		epoch            uint64               // default 30000
		maxSignerCount   uint64               // default 5 for test
		minVoterBalance  int                  // default 50
		genesisTimestamp uint64               // default time.now() - period + 1
		lcrs             uint64               // loop count to recreate signers from top tally
		selfVoters       []testerSelfVoter    //
		txHeaders        []testerSingleHeader //
		result           testerSnapshot       // the result of current snapshot
		vlCnt            uint64
	}{
		{
			/* 	Case 0:
			*	Just two self vote address A B in genesis
			*  	No votes or transactions through blocks
			 */
			addrNames:        []string{"A", "B"},
			period:           uint64(3),
			epoch:            uint64(31),
			maxSignerCount:   uint64(5),
			minVoterBalance:  50,
			lcrs:             1,
			genesisTimestamp: uint64(0),
			selfVoters:       []testerSelfVoter{{"A", 100}, {"B", 200}},
			txHeaders: []testerSingleHeader{
				{[]testerTransaction{}},
				{[]testerTransaction{}},
				{[]testerTransaction{}},
				{[]testerTransaction{}},
				{[]testerTransaction{}},
				{[]testerTransaction{}},
			},
			result: testerSnapshot{
				Signers: []string{"A", "B"},
				Tally:   map[string]int{"A": 100, "B": 200},
				Voters:  map[string]int{"A": 0, "B": 0},
				Votes: map[string]*testerVote{
					"A": {"A", "A", 100},
					"B": {"B", "B", 200},
				},
			},
		},
		{
			/*	Case 1:
			*	Two self vote address A B in  genesis
			* 	C vote D to be signer in block 3
			* 	But current loop do not finish, so D is not signer,
			* 	the vote info already in Tally, Voters and Votes
			 */
			addrNames:        []string{"A", "B", "C", "D"},
			period:           uint64(3),
			epoch:            uint64(31),
			maxSignerCount:   uint64(7),
			minVoterBalance:  50,
			lcrs:             1,
			genesisTimestamp: uint64(0),
			selfVoters:       []testerSelfVoter{{"A", 100}, {"B", 200}},
			txHeaders: []testerSingleHeader{
				{[]testerTransaction{}},
				{[]testerTransaction{}},
				{[]testerTransaction{{from: "C", to: "D", balance: 200, isVote: true}}},
				{[]testerTransaction{}},
			},
			result: testerSnapshot{
				Signers: []string{"A", "B"},
				Tally:   map[string]int{"A": 100, "B": 200, "D": 200},
				Voters:  map[string]int{"A": 0, "B": 0, "C": 3},
				Votes: map[string]*testerVote{
					"A": {"A", "A", 100},
					"B": {"B", "B", 200},
					"C": {"C", "D", 200},
				},
			},
		},
		{
			/*	Case 2:
			*	Two self vote address in  genesis
			* 	C vote D to be signer in block 2
			* 	But balance of C is lower than minVoterBalance,
			*   so this vote not processed, D is not signer
			* 	the vote info is dropped .
			 */
			addrNames:        []string{"A", "B", "C", "D"},
			period:           uint64(3),
			epoch:            uint64(31),
			maxSignerCount:   uint64(5),
			minVoterBalance:  50,
			lcrs:             1,
			genesisTimestamp: uint64(0),
			selfVoters:       []testerSelfVoter{{"A", 100}, {"B", 200}},
			txHeaders: []testerSingleHeader{
				{[]testerTransaction{}},
				{[]testerTransaction{{from: "C", to: "D", balance: 20, isVote: true}}},
				{[]testerTransaction{}},
				{[]testerTransaction{}},
				{[]testerTransaction{}},
				{[]testerTransaction{}},
			},
			result: testerSnapshot{
				Signers: []string{"A", "B"},
				Tally:   map[string]int{"A": 100, "B": 200},
				Voters:  map[string]int{"A": 0, "B": 0},
				Votes: map[string]*testerVote{
					"A": {"A", "A", 100},
					"B": {"B", "B", 200},
				},
			},
		},
		{
			/*	Case 3:
			*	Two self vote address A B in  genesis
			* 	C vote D to be signer in block 3
			* 	balance of C is higher than minVoterBalance
			* 	D is signer in next loop
			 */
			addrNames:        []string{"A", "B", "C", "D"},
			period:           uint64(3),
			epoch:            uint64(31),
			maxSignerCount:   uint64(5),
			minVoterBalance:  50,
			lcrs:             1,
			genesisTimestamp: uint64(0),
			selfVoters:       []testerSelfVoter{{"A", 100}, {"B", 200}},
			txHeaders: []testerSingleHeader{
				{[]testerTransaction{}},
				{[]testerTransaction{}},
				{[]testerTransaction{{from: "C", to: "D", balance: 200, isVote: true}}},
				{[]testerTransaction{}},
				{[]testerTransaction{}},
				{[]testerTransaction{}},
				{[]testerTransaction{}},
			},
			result: testerSnapshot{
				Signers: []string{"A", "B", "D"},
				Tally:   map[string]int{"A": 100, "B": 200, "D": 200},
				Voters:  map[string]int{"A": 0, "B": 0, "C": 3},
				Votes: map[string]*testerVote{
					"A": {"A", "A", 100},
					"B": {"B", "B", 200},
					"C": {"C", "D", 200},
				},
			},
		},

		{
			/*	Case 4:
			*	Two self vote address A B in  genesis
			* 	C vote D to be signer in block 2
			*  	C vote B to be signer in block 3
			* 	balance of C is higher minVoterBalance
			* 	the first vote from C is dropped
			* 	the signers are still A and B
			 */
			addrNames:        []string{"A", "B", "C", "D"},
			period:           uint64(3),
			epoch:            uint64(31),
			maxSignerCount:   uint64(5),
			minVoterBalance:  50,
			lcrs:             1,
			genesisTimestamp: uint64(0),
			selfVoters:       []testerSelfVoter{{"A", 100}, {"B", 200}},
			txHeaders: []testerSingleHeader{
				{[]testerTransaction{}},
				{[]testerTransaction{{from: "C", to: "D", balance: 200, isVote: true}}},
				{[]testerTransaction{{from: "C", to: "B", balance: 180, isVote: true}}},
				{[]testerTransaction{}},
				{[]testerTransaction{}},
				{[]testerTransaction{}},
			},
			result: testerSnapshot{
				Signers: []string{"A", "B"},
				Tally:   map[string]int{"A": 100, "B": 380},
				Voters:  map[string]int{"A": 0, "B": 0, "C": 3},
				Votes: map[string]*testerVote{
					"A": {"A", "A", 100},
					"B": {"B", "B", 200},
					"C": {"C", "B", 180},
				},
			},
		},
		{
			/*	Case 5:
			*	Two self vote address A B in  genesis
			* 	C vote D to be signer in block 2
			*  	C transaction to E 20 in block 3
			*	In Voters, the vote block number of C is still 2, not 4
			 */
			addrNames:        []string{"A", "B", "C", "D", "E"},
			period:           uint64(3),
			epoch:            uint64(31),
			maxSignerCount:   uint64(5),
			minVoterBalance:  50,
			lcrs:             1,
			genesisTimestamp: uint64(0),
			selfVoters:       []testerSelfVoter{{"A", 100}, {"B", 200}},
			txHeaders: []testerSingleHeader{
				{[]testerTransaction{}},
				{[]testerTransaction{{from: "C", to: "D", balance: 100, isVote: true}}},
				{[]testerTransaction{}},
				{[]testerTransaction{{from: "C", to: "E", balance: 20, isVote: false}}}, // when C transaction to E, the balance of C is 20
				{[]testerTransaction{}},
				{[]testerTransaction{}},
			},
			result: testerSnapshot{
				Signers: []string{"A", "B", "D"},
				Tally:   map[string]int{"A": 100, "B": 200, "D": 20},
				Voters:  map[string]int{"A": 0, "B": 0, "C": 2},
				Votes: map[string]*testerVote{
					"A": {"A", "A", 100},
					"B": {"B", "B", 200},
					"C": {"C", "D", 20},
				},
			},
		},
		{
			/*	Case 6:
			*	Two self vote address A B in  genesis
			* 	C vote D , J vote K, H vote I  to be signer in block 2
			*   E vote F in block 3
			* 	The signers in the next loop is A,B,D,F,I but not K
			*	K is not top 5(maxsigercount) in Tally
			 */
			addrNames:        []string{"A", "B", "C", "D", "E", "F", "H", "I", "J", "K"},
			period:           uint64(3),
			epoch:            uint64(31),
			maxSignerCount:   uint64(5),
			minVoterBalance:  50,
			lcrs:             1,
			genesisTimestamp: uint64(0),
			selfVoters:       []testerSelfVoter{{"A", 100}, {"B", 200}},
			txHeaders: []testerSingleHeader{
				{[]testerTransaction{}},
				{[]testerTransaction{{from: "C", to: "D", balance: 110, isVote: true}, {from: "J", to: "K", balance: 80, isVote: true}, {from: "H", to: "I", balance: 160, isVote: true}}},
				{[]testerTransaction{{from: "E", to: "F", balance: 130, isVote: true}}},
				{[]testerTransaction{}},
				{[]testerTransaction{}},
				{[]testerTransaction{}},
				{[]testerTransaction{}},
			},
			result: testerSnapshot{
				Signers: []string{"A", "B", "D", "F", "I"},
				Tally:   map[string]int{"A": 100, "B": 200, "D": 110, "I": 160, "F": 130, "K": 80},
				Voters:  map[string]int{"A": 0, "B": 0, "C": 2, "H": 2, "J": 2, "E": 3},
				Votes: map[string]*testerVote{
					"A": {"A", "A", 100},
					"B": {"B", "B", 200},
					"C": {"C", "D", 110},
					"J": {"J", "K", 80},
					"H": {"H", "I", 160},
					"E": {"E", "F", 130},
				},
			},
		},
		{
			/*	Case 7:
			*	one self vote address A in  genesis
			* 	C vote D , J vote K, H vote I  to be signer in block 3
			*   E vote F in block 4
			* 	B vote B in block 5
			* 	The signers in the next loop is A, B, D,F,I,K
			*	current number - The block number of vote for A > epoch expired
			*
			 */
			addrNames:        []string{"A", "B", "C", "D", "E", "F", "H", "I", "J", "K"},
			period:           uint64(3),
			epoch:            uint64(8),
			maxSignerCount:   uint64(5),
			minVoterBalance:  50,
			lcrs:             1,
			genesisTimestamp: uint64(0),
			selfVoters:       []testerSelfVoter{{"A", 100}},
			txHeaders: []testerSingleHeader{
				{[]testerTransaction{}},
				{[]testerTransaction{}},
				{[]testerTransaction{}},
				{[]testerTransaction{}},
				{[]testerTransaction{}},
				{[]testerTransaction{}},
				{[]testerTransaction{}},
				{[]testerTransaction{}},
				{[]testerTransaction{}},
				{[]testerTransaction{}},
				{[]testerTransaction{}},
				{[]testerTransaction{{from: "C", to: "D", balance: 110, isVote: true}, {from: "J", to: "K", balance: 80, isVote: true}, {from: "H", to: "I", balance: 160, isVote: true}}},
				{[]testerTransaction{{from: "E", to: "F", balance: 130, isVote: true}}},
				{[]testerTransaction{{from: "B", to: "B", balance: 200, isVote: true}}},
				{[]testerTransaction{}},
				{[]testerTransaction{}},
			},
			result: testerSnapshot{
				Signers: []string{"B", "D", "F", "I", "K"},
				Tally:   map[string]int{"B": 200, "D": 110, "I": 160, "F": 130, "K": 80},
				Voters:  map[string]int{"B": 14, "C": 12, "H": 12, "J": 12, "E": 13},
				Votes: map[string]*testerVote{
					"B": {"B", "B", 200},
					"C": {"C", "D", 110},
					"J": {"J", "K", 80},
					"H": {"H", "I", 160},
					"E": {"E", "F", 130},
				},
			},
		},
		{
			/*	Case 8:
			*	Two self vote address A,B in  genesis
			* 	C vote D , D vote C to be signer in block 3
			 */
			addrNames:        []string{"A", "B", "C", "D", "E"},
			period:           uint64(3),
			epoch:            uint64(31),
			maxSignerCount:   uint64(5),
			minVoterBalance:  50,
			lcrs:             1,
			genesisTimestamp: uint64(0),
			selfVoters:       []testerSelfVoter{{"A", 100}, {"B", 200}},
			txHeaders: []testerSingleHeader{
				{[]testerTransaction{}},
				{[]testerTransaction{}},
				{[]testerTransaction{{from: "C", to: "D", balance: 110, isVote: true}, {from: "D", to: "C", balance: 80, isVote: true}, {from: "C", to: "E", balance: 110, isVote: false}}},
				{[]testerTransaction{}},
				{[]testerTransaction{}},
				{[]testerTransaction{}},
			},
			result: testerSnapshot{
				Signers: []string{"B", "A", "C", "D"},
				Tally:   map[string]int{"B": 200, "D": 110, "A": 100, "C": 80},
				Voters:  map[string]int{"B": 0, "C": 3, "D": 3, "A": 0},
				Votes: map[string]*testerVote{
					"B": {"B", "B", 200},
					"A": {"A", "A", 100},
					"C": {"C", "D", 110},
					"D": {"D", "C", 80},
				},
			},
		},
		{
			/*	Case 9:
			*	Two self vote address A B in  genesis
			* 	C vote D to be signer in block 3
			* 	lcrs  is 2, so the signers will recalculate after 5 *2 block
			* 	D is still not signer
			 */
			addrNames:        []string{"A", "B", "C", "D"},
			period:           uint64(3),
			epoch:            uint64(31),
			maxSignerCount:   uint64(5),
			minVoterBalance:  50,
			lcrs:             2,
			genesisTimestamp: uint64(0),
			selfVoters:       []testerSelfVoter{{"A", 100}, {"B", 200}},
			txHeaders: []testerSingleHeader{
				{[]testerTransaction{}},
				{[]testerTransaction{}},
				{[]testerTransaction{{from: "C", to: "D", balance: 200, isVote: true}}},
				{[]testerTransaction{}},
				{[]testerTransaction{}},
				{[]testerTransaction{}},
				{[]testerTransaction{}},
			},
			result: testerSnapshot{
				Signers: []string{"A", "B"},
				Tally:   map[string]int{"A": 100, "B": 200, "D": 200},
				Voters:  map[string]int{"A": 0, "B": 0, "C": 3},
				Votes: map[string]*testerVote{
					"A": {"A", "A", 100},
					"B": {"B", "B", 200},
					"C": {"C", "D", 200},
				},
			},
		},
		{
			/*	Case 10:
			*	Two self vote address A B in  genesis
			* 	C vote D to be signer in block 3
			* 	lcrs  is 2, so the signers will recalculate after 5 *2 block
			* 	D is signer
			 */
			addrNames:        []string{"A", "B", "C", "D"},
			period:           uint64(3),
			epoch:            uint64(31),
			maxSignerCount:   uint64(5),
			minVoterBalance:  50,
			lcrs:             2,
			genesisTimestamp: uint64(0),
			selfVoters:       []testerSelfVoter{{"A", 100}, {"B", 200}},
			txHeaders: []testerSingleHeader{
				{[]testerTransaction{}},
				{[]testerTransaction{}},
				{[]testerTransaction{{from: "C", to: "D", balance: 200, isVote: true}}},
				{[]testerTransaction{}},
				{[]testerTransaction{}},
				{[]testerTransaction{}},
				{[]testerTransaction{}},
				{[]testerTransaction{}},
				{[]testerTransaction{}},
				{[]testerTransaction{}},
				{[]testerTransaction{}},
				{[]testerTransaction{}},
			},
			result: testerSnapshot{
				Signers: []string{"A", "B", "D"},
				Tally:   map[string]int{"A": 100, "B": 200, "D": 200},
				Voters:  map[string]int{"A": 0, "B": 0, "C": 3},
				Votes: map[string]*testerVote{
					"A": {"A", "A", 100},
					"B": {"B", "B", 200},
					"C": {"C", "D", 200},
				},
			},
		},
		{
			/*	Case 11:
			*	All self vote in  genesis
			* 	lcrs  is 1, so the signers will recalculate after 5 block
			*   official 21 node test case
			 */
			addrNames: []string{"A1", "A2", "A3", "A4", "A5", "A6", "A7", "A8", "A9", "A10",
				"A11", "A12", "A13", "A14", "A15", "A16", "A17", "A18", "A19", "A20",
				"A21", "A22", "A23", "A24", "A25", "A26", "A27", "A28", "A29", "A30",
				"A31", "A32", "A33", "A34", "A35", "A36", "A37", "A38", "A39", "A40"},
			period:           uint64(3),
			epoch:            uint64(300),
			maxSignerCount:   uint64(21),
			minVoterBalance:  50,
			lcrs:             1,
			genesisTimestamp: uint64(0),
			selfVoters: []testerSelfVoter{{"A1", 5000}, {"A2", 5000}, {"A3", 5000}, {"A4", 5000}, {"A5", 5000},
				{"A6", 5000}, {"A7", 5000}, {"A8", 5000}, {"A9", 5000}, {"A10", 5000},
				{"A11", 4000}, {"A12", 4000}, {"A13", 4000}, {"A14", 4000}, {"A15", 4000},
				{"A16", 4000}, {"A17", 4000}, {"A18", 4000}, {"A19", 4000}, {"A20", 4000},
				{"A21", 3000}, {"A22", 3000}, {"A23", 3000}, {"A24", 3000}, {"A25", 3000},
				{"A26", 3000}, {"A27", 3000}, {"A28", 3000}, {"A29", 3000}, {"A30", 3000},
				{"A31", 2000}, {"A32", 2000}, {"A33", 2000}, {"A34", 2000}, {"A35", 2000},
				{"A36", 2000}, {"A37", 2000}, {"A38", 2000}, {"A39", 2000}, {"A40", 2000}},
			txHeaders: []testerSingleHeader{
				{[]testerTransaction{}}, {[]testerTransaction{}}, {[]testerTransaction{}}, {[]testerTransaction{}},
				{[]testerTransaction{}}, {[]testerTransaction{}}, {[]testerTransaction{}}, {[]testerTransaction{}},
				{[]testerTransaction{}}, {[]testerTransaction{}},
				{[]testerTransaction{}}, {[]testerTransaction{}}, {[]testerTransaction{}}, {[]testerTransaction{}},
				{[]testerTransaction{}}, {[]testerTransaction{}}, {[]testerTransaction{}}, {[]testerTransaction{}},
				{[]testerTransaction{}}, {[]testerTransaction{}},
				{[]testerTransaction{}}, {[]testerTransaction{}}, {[]testerTransaction{}}, {[]testerTransaction{}},
				{[]testerTransaction{}}, {[]testerTransaction{}}, {[]testerTransaction{}}, {[]testerTransaction{}},
				{[]testerTransaction{}}, {[]testerTransaction{}},
				{[]testerTransaction{}}, {[]testerTransaction{}}, {[]testerTransaction{}}, {[]testerTransaction{}},
				{[]testerTransaction{}}, {[]testerTransaction{}}, {[]testerTransaction{}}, {[]testerTransaction{}},
				{[]testerTransaction{}}, {[]testerTransaction{}},
				{[]testerTransaction{}}, {[]testerTransaction{}}, {[]testerTransaction{}}, {[]testerTransaction{}},
				{[]testerTransaction{}}, {[]testerTransaction{}}, {[]testerTransaction{}}, {[]testerTransaction{}},
				{[]testerTransaction{}}, {[]testerTransaction{}},
			},
			result: testerSnapshot{
				Signers: []string{},
				Tally: map[string]int{"A1": 5000, "A2": 5000, "A3": 5000, "A4": 5000, "A5": 5000, "A6": 5000, "A7": 5000, "A8": 5000, "A9": 5000, "A10": 5000,
					"A11": 4000, "A12": 4000, "A13": 4000, "A14": 4000, "A15": 4000, "A16": 4000, "A17": 4000, "A18": 4000, "A19": 4000, "A20": 4000,
					"A21": 3000, "A22": 3000, "A23": 3000, "A24": 3000, "A25": 3000, "A26": 3000, "A27": 3000, "A28": 3000, "A29": 3000, "A30": 3000,
					"A31": 2000, "A32": 2000, "A33": 2000, "A34": 2000, "A35": 2000, "A36": 2000, "A37": 2000, "A38": 2000, "A39": 2000, "A40": 2000},
				Voters: map[string]int{"A1": 0, "A2": 0, "A3": 0, "A4": 0, "A5": 0, "A6": 0, "A7": 0, "A8": 0, "A9": 0, "A10": 0,
					"A11": 0, "A12": 0, "A13": 0, "A14": 0, "A15": 0, "A16": 0, "A17": 0, "A18": 0, "A19": 0, "A20": 0,
					"A21": 0, "A22": 0, "A23": 0, "A24": 0, "A25": 0, "A26": 0, "A27": 0, "A28": 0, "A29": 0, "A30": 0,
					"A31": 0, "A32": 0, "A33": 0, "A34": 0, "A35": 0, "A36": 0, "A37": 0, "A38": 0, "A39": 0, "A40": 0},
				Votes: map[string]*testerVote{
					"A1":  {"A1", "A1", 5000},
					"A2":  {"A2", "A2", 5000},
					"A3":  {"A3", "A3", 5000},
					"A4":  {"A4", "A4", 5000},
					"A5":  {"A5", "A5", 5000},
					"A6":  {"A6", "A6", 5000},
					"A7":  {"A7", "A7", 5000},
					"A8":  {"A8", "A8", 5000},
					"A9":  {"A9", "A9", 5000},
					"A10": {"A10", "A10", 5000},
					"A11": {"A11", "A11", 4000},
					"A12": {"A12", "A12", 4000},
					"A13": {"A13", "A13", 4000},
					"A14": {"A14", "A14", 4000},
					"A15": {"A15", "A15", 4000},
					"A16": {"A16", "A16", 4000},
					"A17": {"A17", "A17", 4000},
					"A18": {"A18", "A18", 4000},
					"A19": {"A19", "A19", 4000},
					"A20": {"A20", "A20", 4000},
					"A21": {"A21", "A21", 3000},
					"A22": {"A22", "A22", 3000},
					"A23": {"A23", "A23", 3000},
					"A24": {"A24", "A24", 3000},
					"A25": {"A25", "A25", 3000},
					"A26": {"A26", "A26", 3000},
					"A27": {"A27", "A27", 3000},
					"A28": {"A28", "A28", 3000},
					"A29": {"A29", "A29", 3000},
					"A30": {"A30", "A30", 3000},
					"A31": {"A31", "A31", 2000},
					"A32": {"A32", "A32", 2000},
					"A33": {"A33", "A33", 2000},
					"A34": {"A34", "A34", 2000},
					"A35": {"A35", "A35", 2000},
					"A36": {"A36", "A36", 2000},
					"A37": {"A37", "A37", 2000},
					"A38": {"A38", "A38", 2000},
					"A39": {"A39", "A39", 2000},
					"A40": {"A40", "A40", 2000},
				},
			},
		},
		{
			/*	Case 12:
			*   Candidate from Poa is enable
			*	Two self vote address A B in  genesis
			* 	C vote D to be signer in block 3, but D is not in candidates ,so this vote not valid
			 */
			addrNames:        []string{"A", "B", "C", "D"},
			candidateNeedPD:  true,
			period:           uint64(3),
			epoch:            uint64(31),
			maxSignerCount:   uint64(5),
			minVoterBalance:  50,
			lcrs:             1,
			genesisTimestamp: uint64(0),
			selfVoters:       []testerSelfVoter{{"A", 100}, {"B", 200}},
			txHeaders: []testerSingleHeader{
				{[]testerTransaction{}},
				{[]testerTransaction{}},
				{[]testerTransaction{{from: "C", to: "D", balance: 200, isVote: true}}},
				{[]testerTransaction{}},
				{[]testerTransaction{}},
				{[]testerTransaction{}},
				{[]testerTransaction{}},
			},
			result: testerSnapshot{
				Signers: []string{"A", "B"},
				Tally:   map[string]int{"A": 100, "B": 200},
				Voters:  map[string]int{"A": 0, "B": 0},
				Votes: map[string]*testerVote{
					"A": {"A", "A", 100},
					"B": {"B", "B", 200},
				},
			},
		},
		{
			/*	Case 13:
			*   Candidate from Poa is enable
			*	Two self vote address A B in  genesis
			*   A proposal D to candidates, B declare agree to this proposal ,but not pass 2/3 * all stake, so fail
			* 	C vote D to be signer in block 3, but D is not in candidates ,so this vote not valid
			 */
			addrNames:        []string{"A", "B", "C", "D"},
			candidateNeedPD:  true,
			period:           uint64(3),
			epoch:            uint64(31),
			maxSignerCount:   uint64(5),
			minVoterBalance:  50,
			lcrs:             1,
			genesisTimestamp: uint64(0),
			selfVoters:       []testerSelfVoter{{"A", 100}, {"B", 200}},
			txHeaders: []testerSingleHeader{
				{[]testerTransaction{}},
				{[]testerTransaction{{from: "A", to: "A", isProposal: true, candidate: "D", txHash: "a", proposalType: proposalTypeCandidateAdd}}},
				{[]testerTransaction{{from: "B", to: "B", isDeclare: true, txHash: "a", decision: true}}},
				{[]testerTransaction{}},
				{[]testerTransaction{{from: "C", to: "D", balance: 250, isVote: true}}},
				{[]testerTransaction{}},
				{[]testerTransaction{}},
				{[]testerTransaction{}},
				{[]testerTransaction{}},
				{[]testerTransaction{}},
				{[]testerTransaction{}},
			},
			result: testerSnapshot{
				Signers: []string{"A", "B"},
				Tally:   map[string]int{"A": 100, "B": 200},
				Voters:  map[string]int{"A": 0, "B": 0},
				Votes: map[string]*testerVote{
					"A": {"A", "A", 100},
					"B": {"B", "B", 200},
				},
			},
		},
		{
			/*	Case 14:
			*   Candidate from Poa is enable
			*	Two self vote address A B in  genesis
			*   A proposal D to candidates, and A,B declare agree to this proposal, so D is in candidates
			* 	C vote D to be signer in block 5
			 */
			addrNames:        []string{"A", "B", "C", "D"},
			candidateNeedPD:  true,
			period:           uint64(3),
			epoch:            uint64(31),
			maxSignerCount:   uint64(5),
			minVoterBalance:  50,
			lcrs:             1,
			genesisTimestamp: uint64(0),
			selfVoters:       []testerSelfVoter{{"A", 100}, {"B", 200}},
			txHeaders: []testerSingleHeader{
				{[]testerTransaction{}},
				{[]testerTransaction{{from: "A", to: "A", isProposal: true, candidate: "D", txHash: "a", proposalType: proposalTypeCandidateAdd}}},
				{[]testerTransaction{{from: "A", to: "A", isDeclare: true, txHash: "a", decision: true}, {from: "B", to: "B", isDeclare: true, txHash: "a", decision: true}}},
				{[]testerTransaction{}},
				{[]testerTransaction{}},
				{[]testerTransaction{}},
				{[]testerTransaction{}},
				{[]testerTransaction{}},
				{[]testerTransaction{}},
				{[]testerTransaction{}},
				{[]testerTransaction{{from: "C", to: "D", balance: 250, isVote: true}}},
				{[]testerTransaction{}},
				{[]testerTransaction{}},
				{[]testerTransaction{}},
				{[]testerTransaction{}},
				{[]testerTransaction{}},
				{[]testerTransaction{}},
			},
			result: testerSnapshot{
				Signers: []string{"A", "B", "D"},
				Tally:   map[string]int{"A": 100, "B": 200, "D": 250},
				Voters:  map[string]int{"A": 0, "B": 0, "C": 11},
				Votes: map[string]*testerVote{
					"A": {"A", "A", 100},
					"B": {"B", "B", 200},
					"C": {"C", "D", 250},
				},
			},
		},
		{
			/*	Case 15:
			*   Candidate from Poa is enable
			*	Two self vote address A B E F in  genesis
			*   A proposal D to candidates, and A,B,F declare agree to this proposal,
			*   but the sum stake of A B F is less than 2/3 of all stake, so D is not in candidates
			* 	C vote D to be signer in block 5
			 */
			addrNames:        []string{"A", "B", "C", "D", "E", "F"},
			candidateNeedPD:  true,
			period:           uint64(3),
			epoch:            uint64(31),
			maxSignerCount:   uint64(5),
			minVoterBalance:  50,
			lcrs:             1,
			genesisTimestamp: uint64(0),
			selfVoters:       []testerSelfVoter{{"A", 100}, {"B", 200}, {"E", 2000}, {"F", 200}},
			txHeaders: []testerSingleHeader{
				{[]testerTransaction{}},
				{[]testerTransaction{{from: "A", to: "A", isProposal: true, candidate: "D", txHash: "a", proposalType: proposalTypeCandidateAdd}}},
				{[]testerTransaction{{from: "A", to: "A", isDeclare: true, txHash: "a", decision: true}, {from: "B", to: "B", isDeclare: true, txHash: "a", decision: true}, {from: "F", to: "F", isDeclare: true, txHash: "a", decision: true}}},
				{[]testerTransaction{}},
				{[]testerTransaction{{from: "C", to: "D", balance: 250, isVote: true}}},
				{[]testerTransaction{}},
				{[]testerTransaction{}},
				{[]testerTransaction{}},
				{[]testerTransaction{}},
				{[]testerTransaction{}},
				{[]testerTransaction{}},
			},
			result: testerSnapshot{
				Signers: []string{"A", "B", "E", "F"},
				Tally:   map[string]int{"A": 100, "B": 200, "E": 2000, "F": 200},
				Voters:  map[string]int{"A": 0, "B": 0, "E": 0, "F": 0},
				Votes: map[string]*testerVote{
					"A": {"A", "A", 100},
					"B": {"B", "B", 200},
					"E": {"E", "E", 2000},
					"F": {"F", "F", 200},
				},
			},
		},
		{
			/*	Case 16:
			*   Candidate from Poa is enable
			*	Two self vote address A B E F in  genesis
			*   A proposal B remove from candidates, and A, E ,F declare agree to this proposal,
			*   the sum stake of A E F is more than 2/3 of all stake, so B is not in candidates
			*   Now do not change the vote automatically,
			 */
			addrNames:        []string{"A", "B", "C", "D", "E", "F"},
			candidateNeedPD:  true,
			period:           uint64(3),
			epoch:            uint64(31),
			maxSignerCount:   uint64(5),
			minVoterBalance:  50,
			lcrs:             1,
			genesisTimestamp: uint64(0),
			selfVoters:       []testerSelfVoter{{"A", 100}, {"B", 200}, {"E", 2000}, {"F", 200}},
			txHeaders: []testerSingleHeader{
				{[]testerTransaction{}},
				{[]testerTransaction{{from: "A", to: "A", isProposal: true, candidate: "B", txHash: "a", proposalType: proposalTypeCandidateRemove}}},
				{[]testerTransaction{{from: "A", to: "A", isDeclare: true, txHash: "a", decision: true}, {from: "E", to: "E", isDeclare: true, txHash: "a", decision: true}, {from: "F", to: "F", isDeclare: true, txHash: "a", decision: true}}},
				{[]testerTransaction{}},
				{[]testerTransaction{}},
				{[]testerTransaction{}},
				{[]testerTransaction{}},
				{[]testerTransaction{}},
				{[]testerTransaction{}},
				{[]testerTransaction{}},
			},
			result: testerSnapshot{
				Signers: []string{"A", "E", "F"},
				Tally:   map[string]int{"A": 100, "B": 200, "E": 2000, "F": 200},
				Voters:  map[string]int{"A": 0, "B": 0, "E": 0, "F": 0},
				Votes: map[string]*testerVote{
					"A": {"A", "A", 100},
					"B": {"B", "B", 200},
					"E": {"E", "E", 2000},
					"F": {"F", "F", 200},
				},
			},
		},
	}

	// Run through the scenarios and test them
	for i, tt := range tests {
		candidateNeedPD = tt.candidateNeedPD
		if tt.vlCnt == 0 {
			tt.vlCnt = 1
		}
		// Create the account pool and generate the initial set of all address in addrNames
		accounts := newTesterAccountPool()
		addrNames := make([]common.Address, len(tt.addrNames))
		for j, signer := range tt.addrNames {
			addrNames[j] = accounts.address(signer)
		}
		for j := 0; j < len(addrNames); j++ {
			for k := j + 1; k < len(addrNames); k++ {
				if bytes.Compare(addrNames[j][:], addrNames[k][:]) > 0 {
					addrNames[j], addrNames[k] = addrNames[k], addrNames[j]
				}
			}
		}

		var snap *Snapshot
		// Prepare data for the genesis block
		var genesisVotes []*Vote             // for create the new snapshot of genesis block
		var selfVoteSigners []common.Address // for header extra
		alreadyVote := make(map[common.Address]struct{})
		for _, voter := range tt.selfVoters {
			if _, ok := alreadyVote[accounts.address(voter.voter)]; !ok {
				genesisVotes = append(genesisVotes, &Vote{
					Voter:     accounts.address(voter.voter),
					Candidate: accounts.address(voter.voter),
					Stake:     big.NewInt(int64(voter.balance)),
				})
				selfVoteSigners = append(selfVoteSigners, accounts.address(voter.voter))
				alreadyVote[accounts.address(voter.voter)] = struct{}{}
			}
		}

		// extend length of extra, so address of CoinBase can keep signature .
		genesis := &core.Genesis{
			ExtraData: make([]byte, extraVanity+extraSeal),
		}

		// Create a pristine blockchain with the genesis injected
		db := ethdb.NewMemDatabase()
		genesis.Commit(db)

		// Create new alien
		alienConfig := params.AlienConfig{
			Period:          tt.period,
			Epoch:           tt.epoch,
			MinVoterBalance: big.NewInt(int64(tt.minVoterBalance)),
			MaxSignerCount:  tt.maxSignerCount,
			SelfVoteSigners: selfVoteSigners,
<<<<<<< HEAD
		}
		params.AllAlienProtocolChanges.Alien = &alienConfig
		alien := New(&alienConfig, db)
=======
			TrantorBlock:    big.NewInt(1),
		}, db)
>>>>>>> 648c6dd0

		// Assemble a chain of headers from the cast votes
		headers := make([]*types.Header, len(tt.txHeaders))
		for j, header := range tt.txHeaders {

			var currentBlockVotes []Vote
			var currentBlockProposals []Proposal
			var currentBlockDeclares []Declare
			var modifyPredecessorVotes []Vote
			for _, trans := range header.txs {
				if trans.isVote {
					if trans.balance >= tt.minVoterBalance && (!candidateNeedPD || snap.isCandidate(accounts.address(trans.to))) {
						// vote event
						currentBlockVotes = append(currentBlockVotes, Vote{
							Voter:     accounts.address(trans.from),
							Candidate: accounts.address(trans.to),
							Stake:     big.NewInt(int64(trans.balance)),
						})
					}
				} else if trans.isProposal {
					if snap.isCandidate(accounts.address(trans.from)) {
						currentBlockProposals = append(currentBlockProposals, Proposal{
							Hash:                   common.HexToHash(trans.txHash),
							ValidationLoopCnt:      tt.vlCnt,
							ProposalType:           trans.proposalType,
							Proposer:               accounts.address(trans.from),
							Candidate:              accounts.address(trans.candidate),
							MinerRewardPerThousand: minerRewardPerThousand,
							SCHash:                 common.Hash{},
							SCBlockCountPerPeriod:  1,
							SCBlockRewardPerPeriod: 0,
							Declares:               []*Declare{},
							ReceivedNumber:         big.NewInt(int64(j)),
						})
					}
				} else if trans.isDeclare {
					if snap.isCandidate(accounts.address(trans.from)) {

						currentBlockDeclares = append(currentBlockDeclares, Declare{
							ProposalHash: common.HexToHash(trans.txHash),
							Declarer:     accounts.address(trans.from),
							Decision:     trans.decision,
						})

					}
				} else {
					// modify balance
					// modifyPredecessorVotes
					// only consider the voter
					modifyPredecessorVotes = append(modifyPredecessorVotes, Vote{
						Voter: accounts.address(trans.from),
						Stake: big.NewInt(int64(trans.balance)),
					})
				}
			}
			currentHeaderExtra := HeaderExtra{}
			signer := common.Address{}

			// (j==0) means (header.Number==1)
			if j == 0 {
				for k := 0; k < int(tt.maxSignerCount); k++ {
					currentHeaderExtra.SignerQueue = append(currentHeaderExtra.SignerQueue, selfVoteSigners[k%len(selfVoteSigners)])
				}
				currentHeaderExtra.LoopStartTime = tt.genesisTimestamp // here should be parent genesisTimestamp
				signer = selfVoteSigners[0]

			} else {
				// decode parent header.extra
				//rlp.DecodeBytes(headers[j-1].Extra[extraVanity:len(headers[j-1].Extra)-extraSeal], &currentHeaderExtra)

				decodeHeaderExtra(alien.config, headers[j-1].Number, headers[j-1].Extra[extraVanity:len(headers[j-1].Extra)-extraSeal], &currentHeaderExtra)
				signer = currentHeaderExtra.SignerQueue[uint64(j)%tt.maxSignerCount]
				// means header.Number % tt.maxSignerCount == 0
				if (j+1)%int(tt.maxSignerCount) == 0 {
					snap, err := alien.snapshot(&testerChainReader{db: db}, headers[j-1].Number.Uint64(), headers[j-1].Hash(), headers, nil, uint64(tt.lcrs))
					if err != nil {
						t.Errorf("test %d: failed to create voting snapshot: %v", i, err)
						continue
					}
					currentHeaderExtra.SignerQueue = []common.Address{}
					newSignerQueue, err := snap.createSignerQueue()
					if err != nil {
						t.Errorf("test %d: failed to create signer queue: %v", i, err)
					}

					currentHeaderExtra.SignerQueue = newSignerQueue

					currentHeaderExtra.LoopStartTime = currentHeaderExtra.LoopStartTime + tt.period*tt.maxSignerCount
				} else {
				}
			}

			currentHeaderExtra.CurrentBlockVotes = currentBlockVotes
			currentHeaderExtra.ModifyPredecessorVotes = modifyPredecessorVotes
			currentHeaderExtra.CurrentBlockProposals = currentBlockProposals
			currentHeaderExtra.CurrentBlockDeclares = currentBlockDeclares
			//currentHeaderExtraEnc, err := rlp.EncodeToBytes(currentHeaderExtra)
			currentHeaderExtraEnc, err := encodeHeaderExtra(alien.config, big.NewInt(int64(j)+1), currentHeaderExtra)

			if err != nil {
				t.Errorf("test %d: failed to rlp encode to bytes: %v", i, err)
				continue
			}
			// Create the genesis block with the initial set of signers
			ExtraData := make([]byte, extraVanity+len(currentHeaderExtraEnc)+extraSeal)
			copy(ExtraData[extraVanity:], currentHeaderExtraEnc)

			headers[j] = &types.Header{
				Number:   big.NewInt(int64(j) + 1),
				Time:     big.NewInt((int64(j)+1)*int64(defaultBlockPeriod) - 1),
				Coinbase: signer,
				Extra:    ExtraData,
			}
			if j > 0 {
				headers[j].ParentHash = headers[j-1].Hash()
			}
			accounts.sign(headers[j], accounts.name(signer))

			// Pass all the headers through alien and ensure tallying succeeds
			snap, err = alien.snapshot(&testerChainReader{db: db}, headers[j].Number.Uint64(), headers[j].Hash(), headers[:j+1], genesisVotes, uint64(tt.lcrs))
			genesisVotes = []*Vote{}
			if err != nil {
				t.Errorf("test %d: failed to create voting snapshot: %v", i, err)
				continue
			}
		}

		// verify the result in test case
		head := headers[len(headers)-1]
		snap, err := alien.snapshot(&testerChainReader{db: db}, head.Number.Uint64(), head.Hash(), headers, nil, uint64(tt.lcrs))
		//
		if err != nil {
			t.Errorf("test %d: failed to create voting snapshot: %v", i, err)
			continue
		}
		// check signers
		if len(tt.result.Signers) > 0 {

			signers := map[common.Address]int{}
			for _, signer := range snap.Signers {
				signers[*signer] = 1

			}
			for _, signer := range tt.result.Signers {
				signers[accounts.address(signer)] += 2
			}

			for address, cnt := range signers {
				if cnt != 3 {
					t.Errorf("test %d: signer %v address: %v not in result signers %d", i, accounts.name(address), address, cnt)
					continue
				}
			}
		} else {
			// check signers official 21 node
			firstLevel := map[common.Address]int{}
			secondLevel := map[common.Address]int{}
			thirdLevel := map[common.Address]int{}
			otherLevel := map[common.Address]int{}

			for signer, tally := range tt.result.Tally {
				switch tally {
				case 5000:
					firstLevel[accounts.address(signer)] = 0
				case 4000:
					secondLevel[accounts.address(signer)] = 0
				case 3000:
					thirdLevel[accounts.address(signer)] = 0
				case 2000:
					otherLevel[accounts.address(signer)] = 0

				}

			}
			var l1, l2, l3, l4 int
			for _, signer := range snap.Signers {
				if _, ok := firstLevel[*signer]; ok {
					l1 += 1
					continue
				}
				if _, ok := secondLevel[*signer]; ok {
					l2 += 1
					continue
				}
				if _, ok := thirdLevel[*signer]; ok {
					l3 += 1
					continue
				}
				if _, ok := otherLevel[*signer]; ok {
					l4 += 1
				}
			}
			if l1 != 10 || l2 != 6 || l3 != 4 || l4 != 1 {
				t.Errorf("test %d: signer not select right count from different level l1 = %d, l2 = %d, l3 = %d, l4 = %d", i, l1, l2, l3, l4)
			}

		}

		// check tally
		if len(tt.result.Tally) != len(snap.Tally) {
			t.Errorf("test %d: tally length result %d, snap %d dismatch", i, len(tt.result.Tally), len(snap.Tally))
		}
		for name, tally := range tt.result.Tally {
			if big.NewInt(int64(tally)).Cmp(snap.Tally[accounts.address(name)]) != 0 {
				t.Errorf("test %d: tally %v address: %v, tally:%v ,result: %v", i, name, accounts.address(name), snap.Tally[accounts.address(name)], big.NewInt(int64(tally)))
				continue
			}
		}
		// check voters
		if len(tt.result.Voters) != len(snap.Voters) {
			t.Errorf("test %d: voter length result %d, snap %d dismatch", i, len(tt.result.Voters), len(snap.Voters))
		}
		for name, number := range tt.result.Voters {
			if snap.Voters[accounts.address(name)].Cmp(big.NewInt(int64(number))) != 0 {
				t.Errorf("test %d: voter %v address: %v, number:%v ,result: %v", i, name, accounts.address(name), snap.Voters[accounts.address(name)], big.NewInt(int64(number)))
				continue
			}
		}
		// check votes

		if len(tt.result.Votes) != len(snap.Votes) {
			t.Errorf("test %d: votes length result %d, snap %d dismatch", i, len(tt.result.Votes), len(snap.Votes))
		}
		for name, vote := range tt.result.Votes {
			snapVote, ok := snap.Votes[accounts.address(name)]
			if !ok {
				t.Errorf("test %d: votes %v address: %v can not found", i, name, accounts.address(name))

			}
			if snapVote.Voter != accounts.address(vote.voter) {
				t.Errorf("test %d: votes voter dismatch %v address: %v  , show in snap is %v address: %v", i, vote.voter, accounts.address(vote.voter), accounts.name(snapVote.Voter), snapVote.Voter)
			}
			if snapVote.Candidate != accounts.address(vote.candidate) {
				t.Errorf("test %d: votes candidate dismatch %v address: %v , show in snap is %v address: %v ", i, vote.candidate, accounts.address(vote.candidate), accounts.name(snapVote.Candidate), snapVote.Candidate)
			}
			if snapVote.Stake.Cmp(big.NewInt(int64(vote.stake))) != 0 {
				t.Errorf("test %d: votes stake dismatch %v ,show in snap is %v ", i, vote.stake, snapVote.Stake)
			}
		}

	}
}<|MERGE_RESOLUTION|>--- conflicted
+++ resolved
@@ -895,14 +895,10 @@
 			MinVoterBalance: big.NewInt(int64(tt.minVoterBalance)),
 			MaxSignerCount:  tt.maxSignerCount,
 			SelfVoteSigners: selfVoteSigners,
-<<<<<<< HEAD
+			TrantorBlock:    big.NewInt(1),
 		}
 		params.AllAlienProtocolChanges.Alien = &alienConfig
 		alien := New(&alienConfig, db)
-=======
-			TrantorBlock:    big.NewInt(1),
-		}, db)
->>>>>>> 648c6dd0
 
 		// Assemble a chain of headers from the cast votes
 		headers := make([]*types.Header, len(tt.txHeaders))
