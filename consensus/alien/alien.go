--- conflicted
+++ resolved
@@ -115,37 +115,6 @@
 	errInvalidSignerQueue = errors.New("invalid signer queue")
 )
 
-<<<<<<< HEAD
-// Vote :
-// vote come from custom tx which data like "ufo:1:event:vote"
-// Sender of tx is Voter, the tx.to is Candidate
-// Stake is the balance of Voter when create this vote
-type Vote struct {
-	Voter     common.Address
-	Candidate common.Address
-	Stake     *big.Int
-}
-
-// Confirmation :
-// confirmation come  from custom tx which data like "ufo:1:event:confirm:123"
-// 123 is the block number be confirmed
-// Sender of tx is Signer only if the signer in the SignerQueue for block number 123
-type Confirmation struct {
-	Signer      common.Address
-	BlockNumber *big.Int
-}
-
-// HeaderExtra is the struct of info in header.Extra[extraVanity:len(header.extra)-extraSeal]
-type HeaderExtra struct {
-	CurrentBlockConfirmations []Confirmation
-	CurrentBlockVotes         []Vote
-	ModifyPredecessorVotes    []Vote
-	LoopStartTime             uint64
-	SignerQueue               []common.Address
-	SignerMissing             []common.Address
-	ConfirmedBlockNumber      uint64
-}
-
 // TxRecord is the record of one transaction. The data save into MongoDB for browser
 type TxRecord struct {
 	Number   uint64
@@ -158,8 +127,6 @@
 	GasPrice string
 }
 
-=======
->>>>>>> 6bb9e4ed
 // Alien is the delegated-proof-of-stake consensus engine.
 type Alien struct {
 	config     *params.AlienConfig // Consensus engine configuration parameters
