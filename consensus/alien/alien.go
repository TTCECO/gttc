// Copyright 2017 The gttc Authors
// This file is part of the gttc library.
//
// The gttc library is free software: you can redistribute it and/or modify
// it under the terms of the GNU Lesser General Public License as published by
// the Free Software Foundation, either version 3 of the License, or
// (at your option) any later version.
//
// The gttc library is distributed in the hope that it will be useful,
// but WITHOUT ANY WARRANTY; without even the implied warranty of
// MERCHANTABILITY or FITNESS FOR A PARTICULAR PURPOSE. See the
// GNU Lesser General Public License for more details.
//
// You should have received a copy of the GNU Lesser General Public License
// along with the gttc library. If not, see <http://www.gnu.org/licenses/>.

// Package alien implements the delegated-proof-of-stake consensus engine.
package alien

import (
	"bytes"
	"errors"
	"math/big"
	"strconv"
	"strings"
	"sync"
	"time"

	"github.com/TTCECO/gttc/accounts"
	"github.com/TTCECO/gttc/common"
	"github.com/TTCECO/gttc/consensus"
	"github.com/TTCECO/gttc/core/state"
	"github.com/TTCECO/gttc/core/types"
	"github.com/TTCECO/gttc/crypto"
	"github.com/TTCECO/gttc/crypto/sha3"
	"github.com/TTCECO/gttc/ethdb"
	"github.com/TTCECO/gttc/log"
	"github.com/TTCECO/gttc/params"
	"github.com/TTCECO/gttc/rlp"
	"github.com/TTCECO/gttc/rpc"
	"github.com/hashicorp/golang-lru"
)

const (
	inMemorySnapshots  = 128             // Number of recent vote snapshots to keep in memory
	inMemorySignatures = 4096            // Number of recent block signatures to keep in memory
	secondsPerYear     = 365 * 24 * 3600 // Number of seconds for one year
	checkpointInterval = 3600            // About N hours if config.period is N

	/*
	 *  ufo:version:category:action/data
	 */
	ufoPrefix             = "ufo"
	ufoVersion            = "1"
	ufoCategoryEvent      = "event"
	ufoCategoryLog        = "oplog"
	ufoEventVote          = "vote"
	ufoEventConfirm       = "confirm"
	ufoMinSplitLen        = 3
	posPrefix             = 0
	posVersion            = 1
	posCategory           = 2
	posEventVote          = 3
	posEventConfirm       = 3
	posEventConfirmNumber = 4
)

// Alien delegated-proof-of-stake protocol constants.
var (
	SignerBlockReward      = big.NewInt(5e+18) // Block reward in wei for successfully mining a block first year
	defaultEpochLength     = uint64(3000000)   // Default number of blocks after which vote's period of validity
	defaultBlockPeriod     = uint64(3)         // Default minimum difference between two consecutive block's timestamps
	defaultMaxSignerCount  = uint64(21)        //
	defaultMinVoterBalance = new(big.Int).Mul(big.NewInt(10000), big.NewInt(1e+18))
	extraVanity            = 32                       // Fixed number of extra-data prefix bytes reserved for signer vanity
	extraSeal              = 65                       // Fixed number of extra-data suffix bytes reserved for signer seal
	uncleHash              = types.CalcUncleHash(nil) // Always Keccak256(RLP([])) as uncles are meaningless outside of PoW.
	defaultDifficulty      = big.NewInt(1)            // Default difficulty
)

// Various error messages to mark blocks invalid. These should be private to
// prevent engine specific errors from being referenced in the remainder of the
// codebase, inherently breaking if the engine is swapped out. Please put common
// error types into the consensus package.
var (
	// errUnknownBlock is returned when the list of signers is requested for a block
	// that is not part of the local blockchain.
	errUnknownBlock = errors.New("unknown block")

	// errMissingVanity is returned if a block's extra-data section is shorter than
	// 32 bytes, which is required to store the signer vanity.
	errMissingVanity = errors.New("extra-data 32 byte vanity prefix missing")

	// errMissingSignature is returned if a block's extra-data section doesn't seem
	// to contain a 65 byte secp256k1 signature.
	errMissingSignature = errors.New("extra-data 65 byte suffix signature missing")

	// errInvalidMixDigest is returned if a block's mix digest is non-zero.
	errInvalidMixDigest = errors.New("non-zero mix digest")

	// errInvalidUncleHash is returned if a block contains an non-empty uncle list.
	errInvalidUncleHash = errors.New("non empty uncle hash")

	// ErrInvalidTimestamp is returned if the timestamp of a block is lower than
	// the previous block's timestamp + the minimum block period.
	ErrInvalidTimestamp = errors.New("invalid timestamp")

	// errInvalidVotingChain is returned if an authorization list is attempted to
	// be modified via out-of-range or non-contiguous headers.
	errInvalidVotingChain = errors.New("invalid voting chain")

	// errUnauthorized is returned if a header is signed by a non-authorized entity.
	errUnauthorized = errors.New("unauthorized")

	// errPunishedMissing is returned if a header calculate punished signer is wrong.
	errPunishedMissing = errors.New("punished signer missing")

	// errWaitTransactions is returned if an empty block is attempted to be sealed
	// on an instant chain (0 second period). It's important to refuse these as the
	// block reward is zero, so an empty block just bloats the chain... fast.
	errWaitTransactions = errors.New("waiting for transactions")

	// errUnclesNotAllowed is returned if uncles exists
	errUnclesNotAllowed = errors.New("uncles not allowed")
)

// Vote : Stake is the balance of Voter when create this vote
type Vote struct {
	Voter     common.Address
	Candidate common.Address
	Stake     *big.Int
}

//
type Confirmation struct {
	Signer      common.Address
	BlockNumber *big.Int
}

// HeaderExtra is the struct of info in header.Extra[extraVanity:len(header.extra)-extraSeal]
type HeaderExtra struct {
	CurrentBlockConfirmations []Confirmation
	CurrentBlockVotes         []Vote
	ModifyPredecessorVotes    []Vote
	LoopStartTime             uint64
	SignerQueue               []common.Address
	SignerMissing             []common.Address
	ConfirmedBlockNumber      uint64
}

// Alien is the delegated-proof-of-stake consensus engine proposed to support the
// Ethereum testnet following the Ropsten attacks.
type Alien struct {
	config     *params.AlienConfig // Consensus engine configuration parameters
	db         ethdb.Database      // Database to store and retrieve snapshot checkpoints
	recents    *lru.ARCCache       // Snapshots for recent block to speed up reorgs
	signatures *lru.ARCCache       // Signatures of recent blocks to speed up mining
	signer     common.Address      // Ethereum address of the signing key
	signFn     SignerFn            // Signer function to authorize hashes with
	lock       sync.RWMutex        // Protects the signer fields
}

// SignerFn is a signer callback function to request a hash to be signed by a
// backing account.
type SignerFn func(accounts.Account, []byte) ([]byte, error)

// sigHash returns the hash which is used as input for the delegated-proof-of-stake
// signing. It is the hash of the entire header apart from the 65 byte signature
// contained at the end of the extra data.
//
// Note, the method requires the extra data to be at least 65 bytes, otherwise it
// panics. This is done to avoid accidentally using both forms (signature present
// or not), which could be abused to produce different hashes for the same header.
func sigHash(header *types.Header) (hash common.Hash) {
	hasher := sha3.NewKeccak256()
	rlp.Encode(hasher, []interface{}{
		header.ParentHash,
		header.UncleHash,
		header.Coinbase,
		header.Root,
		header.TxHash,
		header.ReceiptHash,
		header.Bloom,
		header.Difficulty,
		header.Number,
		header.GasLimit,
		header.GasUsed,
		header.Time,
		header.Extra[:len(header.Extra)-65], // Yes, this will panic if extra is too short
		header.MixDigest,
		header.Nonce,
	})
	hasher.Sum(hash[:0])
	return hash
}

// ecrecover extracts the Ethereum account address from a signed header.
func ecrecover(header *types.Header, sigcache *lru.ARCCache) (common.Address, error) {
	// If the signature's already cached, return that
	hash := header.Hash()
	if address, known := sigcache.Get(hash); known {
		return address.(common.Address), nil
	}
	// Retrieve the signature from the header extra-data
	if len(header.Extra) < extraSeal {
		return common.Address{}, errMissingSignature
	}
	signature := header.Extra[len(header.Extra)-extraSeal:]

	// Recover the public key and the Ethereum address
	pubkey, err := crypto.Ecrecover(sigHash(header).Bytes(), signature)
	if err != nil {
		return common.Address{}, err
	}
	var signer common.Address
	copy(signer[:], crypto.Keccak256(pubkey[1:])[12:])

	sigcache.Add(hash, signer)
	return signer, nil
}

// New creates a Alien delegated-proof-of-stake consensus engine with the initial
// signers set to the ones provided by the user.
func New(config *params.AlienConfig, db ethdb.Database) *Alien {
	// Set any missing consensus parameters to their defaults
	conf := *config
	if conf.Epoch == 0 {
		conf.Epoch = defaultEpochLength
	}
	if conf.Period == 0 {
		conf.Period = defaultBlockPeriod
	}
	if conf.MaxSignerCount == 0 {
		conf.MaxSignerCount = defaultMaxSignerCount
	}
	if conf.MinVoterBalance.Uint64() == 0 {
		conf.MinVoterBalance = defaultMinVoterBalance
	}

	// Allocate the snapshot caches and create the engine
	recents, _ := lru.NewARC(inMemorySnapshots)
	signatures, _ := lru.NewARC(inMemorySignatures)

	return &Alien{
		config:     &conf,
		db:         db,
		recents:    recents,
		signatures: signatures,
	}
}

// Author implements consensus.Engine, returning the Ethereum address recovered
// from the signature in the header's extra-data section.
func (a *Alien) Author(header *types.Header) (common.Address, error) {
	return ecrecover(header, a.signatures)
}

// VerifyHeader checks whether a header conforms to the consensus rules.
func (a *Alien) VerifyHeader(chain consensus.ChainReader, header *types.Header, seal bool) error {
	return a.verifyHeader(chain, header, nil)
}

// VerifyHeaders is similar to VerifyHeader, but verifies a batch of headers. The
// method returns a quit channel to abort the operations and a results channel to
// retrieve the async verifications (the order is that of the input slice).
func (a *Alien) VerifyHeaders(chain consensus.ChainReader, headers []*types.Header, seals []bool) (chan<- struct{}, <-chan error) {
	abort := make(chan struct{})
	results := make(chan error, len(headers))

	go func() {
		for i, header := range headers {
			err := a.verifyHeader(chain, header, headers[:i])

			select {
			case <-abort:
				return
			case results <- err:
			}
		}
	}()
	return abort, results
}

// verifyHeader checks whether a header conforms to the consensus rules.The
// caller may optionally pass in a batch of parents (ascending order) to avoid
// looking those up from the database. This is useful for concurrently verifying
// a batch of new headers.
func (a *Alien) verifyHeader(chain consensus.ChainReader, header *types.Header, parents []*types.Header) error {
	if header.Number == nil {
		return errUnknownBlock
	}

	// Don't waste time checking blocks from the future
	if header.Time.Cmp(big.NewInt(time.Now().Unix())) > 0 {
		return consensus.ErrFutureBlock
	}

	// Check that the extra-data contains both the vanity and signature
	if len(header.Extra) < extraVanity {
		return errMissingVanity
	}
	if len(header.Extra) < extraVanity+extraSeal {
		return errMissingSignature
	}

	// Ensure that the mix digest is zero as we don't have fork protection currently
	if header.MixDigest != (common.Hash{}) {
		return errInvalidMixDigest
	}
	// Ensure that the block doesn't contain any uncles which are meaningless in PoA
	if header.UncleHash != uncleHash {
		return errInvalidUncleHash
	}

	// All basic checks passed, verify cascading fields
	return a.verifyCascadingFields(chain, header, parents)
}

// verifyCascadingFields verifies all the header fields that are not standalone,
// rather depend on a batch of previous headers. The caller may optionally pass
// in a batch of parents (ascending order) to avoid looking those up from the
// database. This is useful for concurrently verifying a batch of new headers.
func (a *Alien) verifyCascadingFields(chain consensus.ChainReader, header *types.Header, parents []*types.Header) error {
	// The genesis block is the always valid dead-end
	number := header.Number.Uint64()
	if number == 0 {
		return nil
	}
	// Ensure that the block's timestamp isn't too close to it's parent
	var parent *types.Header
	if len(parents) > 0 {
		parent = parents[len(parents)-1]
	} else {
		parent = chain.GetHeader(header.ParentHash, number-1)
	}
	if parent == nil || parent.Number.Uint64() != number-1 || parent.Hash() != header.ParentHash {
		return consensus.ErrUnknownAncestor
	}
	if parent.Time.Uint64() > header.Time.Uint64() {
		return ErrInvalidTimestamp
	}
	// Retrieve the snapshot needed to verify this header and cache it
	_, err := a.snapshot(chain, number-1, header.ParentHash, parents, nil)
	if err != nil {
		return err
	}

	// All basic checks passed, verify the seal and return
	return a.verifySeal(chain, header, parents)
}

// snapshot retrieves the authorization snapshot at a given point in time.
func (a *Alien) snapshot(chain consensus.ChainReader, number uint64, hash common.Hash, parents []*types.Header, genesisVotes []*Vote) (*Snapshot, error) {
	// Search for a snapshot in memory or on disk for checkpoints
	var (
		headers []*types.Header
		snap    *Snapshot
	)

	for snap == nil {
		// If an in-memory snapshot was found, use that
		if s, ok := a.recents.Get(hash); ok {
			snap = s.(*Snapshot)
			break
		}
		// If an on-disk checkpoint snapshot can be found, use that
		if number%checkpointInterval == 0 {
			if s, err := loadSnapshot(a.config, a.signatures, a.db, hash); err == nil {
				log.Trace("Loaded voting snapshot from disk", "number", number, "hash", hash)
				snap = s
				break
			}
		}
		// If we're at block zero, make a snapshot
		if number == 0 {
			genesis := chain.GetHeaderByNumber(0)
			if err := a.VerifyHeader(chain, genesis, false); err != nil {
				return nil, err
			}

			snap = newSnapshot(a.config, a.signatures, genesis.Hash(), genesisVotes)
			if err := snap.store(a.db); err != nil {
				return nil, err
			}
			log.Trace("Stored genesis voting snapshot to disk")
			break
		}
		// No snapshot for this header, gather the header and move backward
		var header *types.Header
		if len(parents) > 0 {
			// If we have explicit parents, pick from there (enforced)
			header = parents[len(parents)-1]
			if header.Hash() != hash || header.Number.Uint64() != number {
				return nil, consensus.ErrUnknownAncestor
			}
			parents = parents[:len(parents)-1]
		} else {
			// No explicit parents (or no more left), reach out to the database
			header = chain.GetHeader(hash, number)
			if header == nil {
				return nil, consensus.ErrUnknownAncestor
			}
		}
		headers = append(headers, header)
		number, hash = number-1, header.ParentHash
	}
	// Previous snapshot found, apply any pending headers on top of it
	for i := 0; i < len(headers)/2; i++ {
		headers[i], headers[len(headers)-1-i] = headers[len(headers)-1-i], headers[i]
	}

	snap, err := snap.apply(headers)
	if err != nil {
		return nil, err
	}

	a.recents.Add(snap.Hash, snap)

	// If we've generated a new checkpoint snapshot, save to disk
	if snap.Number%checkpointInterval == 0 && len(headers) > 0 {
		if err = snap.store(a.db); err != nil {
			return nil, err
		}
		log.Trace("Stored voting snapshot to disk", "number", snap.Number, "hash", snap.Hash)
	}
	return snap, err
}

// VerifyUncles implements consensus.Engine, always returning an error for any
// uncles as this consensus mechanism doesn't permit uncles.
func (a *Alien) VerifyUncles(chain consensus.ChainReader, block *types.Block) error {
	if len(block.Uncles()) > 0 {
		return errUnclesNotAllowed
	}
	return nil
}

// VerifySeal implements consensus.Engine, checking whether the signature contained
// in the header satisfies the consensus protocol requirements.
func (a *Alien) VerifySeal(chain consensus.ChainReader, header *types.Header) error {
	return a.verifySeal(chain, header, nil)
}

// verifySeal checks whether the signature contained in the header satisfies the
// consensus protocol requirements. The method accepts an optional list of parent
// headers that aren't yet part of the local blockchain to generate the snapshots
// from.
func (a *Alien) verifySeal(chain consensus.ChainReader, header *types.Header, parents []*types.Header) error {
	// Verifying the genesis block is not supported
	number := header.Number.Uint64()
	if number == 0 {
		return errUnknownBlock
	}
	// Retrieve the snapshot needed to verify this header and cache it
	snap, err := a.snapshot(chain, number-1, header.ParentHash, parents, nil)
	if err != nil {
		return err
	}

	// Resolve the authorization key and check against signers
	signer, err := ecrecover(header, a.signatures)
	if err != nil {
		return err
	}

	if number > a.config.MaxSignerCount {
		var parent *types.Header
		if len(parents) > 0 {
			parent = parents[len(parents)-1]
		} else {
			parent = chain.GetHeader(header.ParentHash, number-1)
		}
		parentHeaderExtra := HeaderExtra{}

		err = rlp.DecodeBytes(parent.Extra[extraVanity:len(parent.Extra)-extraSeal], &parentHeaderExtra)
		if err != nil {
			log.Info("Fail to decode parent header", "err", err)
		}
		parentSignerMissing := getSignerMissing(parent.Coinbase, header.Coinbase, parentHeaderExtra)

		currentHeaderExtra := HeaderExtra{}
		err = rlp.DecodeBytes(header.Extra[extraVanity:len(header.Extra)-extraSeal], &currentHeaderExtra)
		if err != nil {
<<<<<<< HEAD
			log.Info("Fail to decode parent header", "err", err)
		}
		if len(parentSignerMissing) != len(currentHeaderExtra.SignerMissing) {
=======
			log.Info("Fail to decode header", "err", err)
		}
		if len(parentSignerMissing) != len(currentHeaderExtra.SignerMissing){
>>>>>>> dd472fc0
			return errPunishedMissing
		}
		for i, signerMissing := range currentHeaderExtra.SignerMissing {
			if parentSignerMissing[i] != signerMissing {
				return errPunishedMissing
			}
		}
	}

	if !snap.inturn(signer, header.Time.Uint64()) {
		return errUnauthorized
	}

	return nil
}

// Prepare implements consensus.Engine, preparing all the consensus fields of the
// header for running the transactions on top.
func (a *Alien) Prepare(chain consensus.ChainReader, header *types.Header) error {

	// Set the correct difficulty
	header.Difficulty = new(big.Int).Set(defaultDifficulty)
	// If now is later than genesis timestamp, skip prepare
	if a.config.GenesisTimestamp < uint64(time.Now().Unix()) {
		return nil
	}
	// Count down for start
	if header.Number.Uint64() == 1 {
		for {
			delay := time.Unix(int64(a.config.GenesisTimestamp-2), 0).Sub(time.Now())
			if delay <= time.Duration(0) {
				log.Info("Ready for seal block", "time", time.Now())
				break
			} else if delay > time.Duration(a.config.Period)*time.Second {
				delay = time.Duration(a.config.Period) * time.Second
			}
			log.Info("Waiting for seal block", "delay", common.PrettyDuration(time.Unix(int64(a.config.GenesisTimestamp-2), 0).Sub(time.Now())))
			select {
			case <-time.After(delay):
				continue
			}
		}
	}

	return nil
}

// Finalize implements consensus.Engine, ensuring no uncles are set, nor block
// rewards given, and returns the final block.
func (a *Alien) Finalize(chain consensus.ChainReader, header *types.Header, state *state.StateDB, txs []*types.Transaction, uncles []*types.Header, receipts []*types.Receipt) (*types.Block, error) {

	number := header.Number.Uint64()

	// Mix digest is reserved for now, set to empty
	header.MixDigest = common.Hash{}

	// Ensure the timestamp has the correct delay
	parent := chain.GetHeader(header.ParentHash, number-1)
	if parent == nil {
		return nil, consensus.ErrUnknownAncestor
	}
	header.Time = new(big.Int).Add(parent.Time, new(big.Int).SetUint64(a.config.Period))
	if header.Time.Int64() < time.Now().Unix() {
		header.Time = big.NewInt(time.Now().Unix())
	}

	// Ensure the extra data has all it's components
	if len(header.Extra) < extraVanity {
		header.Extra = append(header.Extra, bytes.Repeat([]byte{0x00}, extraVanity-len(header.Extra))...)
	}
	header.Extra = header.Extra[:extraVanity]

	// calculate votes write into header.extra
	currentBlockVotes, modifyPredecessorVotes, currentBlockConfirmations, err := a.processCustomTx(chain, header, state, txs)
	if err != nil {
		return nil, err
	}

	// genesisVotes write direct into snapshot, which number is 1
	var genesisVotes []*Vote
	if number == 1 {
		alreadyVote := make(map[common.Address]struct{})
		for _, voter := range a.config.SelfVoteSigners {

			if _, ok := alreadyVote[voter]; !ok {
				genesisVotes = append(genesisVotes, &Vote{
					Voter:     voter,
					Candidate: voter,
					Stake:     state.GetBalance(voter),
				})
				alreadyVote[voter] = struct{}{}
			}
		}
	}

	// decode extra from last header.extra
	currentHeaderExtra := HeaderExtra{}
	err = rlp.DecodeBytes(parent.Extra[extraVanity:len(parent.Extra)-extraSeal], &currentHeaderExtra)
	if err != nil {
		log.Info("Fail to decode parent header", "err", err)
	}
	// notice : the currentHeaderExtra contain the info of parent HeaderExtra
	currentHeaderExtra.SignerMissing = getSignerMissing(parent.Coinbase, header.Coinbase, currentHeaderExtra)
	currentHeaderExtra.CurrentBlockVotes = currentBlockVotes
	currentHeaderExtra.CurrentBlockConfirmations = currentBlockConfirmations
	currentHeaderExtra.ModifyPredecessorVotes = modifyPredecessorVotes

	// Assemble the voting snapshot to check which votes make sense
	snap, err := a.snapshot(chain, number-1, header.ParentHash, nil, genesisVotes)
	if err != nil {
		return nil, err
	}

	currentHeaderExtra.ConfirmedBlockNumber = snap.getLastConfirmedBlockNumber(currentBlockConfirmations).Uint64()

	// write signerQueue in first header, from self vote signers in genesis block
	if number == 1 {
		currentHeaderExtra.LoopStartTime = a.config.GenesisTimestamp
		for i := 0; i < int(a.config.MaxSignerCount); i++ {
			currentHeaderExtra.SignerQueue = append(currentHeaderExtra.SignerQueue, a.config.SelfVoteSigners[i%len(a.config.SelfVoteSigners)])
		}
	}

	if number%a.config.MaxSignerCount == 0 {
		//currentHeaderExtra.LoopStartTime = header.Time.Uint64()
		currentHeaderExtra.LoopStartTime = currentHeaderExtra.LoopStartTime + a.config.Period*a.config.MaxSignerCount
		// create random signersQueue in currentHeaderExtra by snapshot.Tally
		currentHeaderExtra.SignerQueue = []common.Address{}
		newSignerQueue := snap.getSignerQueue()
		for i := 0; i < int(a.config.MaxSignerCount); i++ {
			currentHeaderExtra.SignerQueue = append(currentHeaderExtra.SignerQueue, newSignerQueue[i%len(newSignerQueue)])
		}
	}

	// encode header.extra
	currentHeaderExtraEnc, err := rlp.EncodeToBytes(currentHeaderExtra)
	if err != nil {
		return nil, err
	}

	header.Extra = append(header.Extra, currentHeaderExtraEnc...)
	header.Extra = append(header.Extra, make([]byte, extraSeal)...)

	// Set the correct difficulty
	header.Difficulty = new(big.Int).Set(defaultDifficulty)

	// Accumulate any block rewards and commit the final state root
	accumulateRewards(chain.Config(), state, header)

	header.Root = state.IntermediateRoot(chain.Config().IsEIP158(header.Number))
	// No uncle block
	header.UncleHash = types.CalcUncleHash(nil)

	// Assemble and return the final block for sealing
	return types.NewBlock(header, txs, nil, receipts), nil
}

// Authorize injects a private key into the consensus engine to mint new blocks with.
func (a *Alien) Authorize(signer common.Address, signFn SignerFn) {
	a.lock.Lock()
	defer a.lock.Unlock()

	a.signer = signer
	a.signFn = signFn
}

// Seal implements consensus.Engine, attempting to create a sealed block using
// the local signing credentials.
func (a *Alien) Seal(chain consensus.ChainReader, block *types.Block, stop <-chan struct{}) (*types.Block, error) {
	header := block.Header()
	// Sealing the genesis block is not supported
	number := header.Number.Uint64()
	if number == 0 {
		return nil, errUnknownBlock
	}

	// For 0-period chains, refuse to seal empty blocks (no reward but would spin sealing)
	if a.config.Period == 0 && len(block.Transactions()) == 0 {
		return nil, errWaitTransactions
	}
	// Don't hold the signer fields for the entire sealing procedure
	a.lock.RLock()
	signer, signFn := a.signer, a.signFn
	a.lock.RUnlock()

	// Bail out if we're unauthorized to sign a block
	snap, err := a.snapshot(chain, number-1, header.ParentHash, nil, nil)
	if err != nil {
		return nil, err
	}

	if !snap.inturn(signer, header.Time.Uint64()) {
		<-stop
		return nil, errUnauthorized
	}

	// correct the time
	delay := time.Unix(header.Time.Int64(), 0).Sub(time.Now())

	select {
	case <-stop:
		return nil, nil
	case <-time.After(delay):
	}

	// Sign all the things!
	sighash, err := signFn(accounts.Account{Address: signer}, sigHash(header).Bytes())
	if err != nil {
		return nil, err
	}

	copy(header.Extra[len(header.Extra)-extraSeal:], sighash)

	return block.WithSeal(header), nil
}

// CalcDifficulty is the difficulty adjustment algorithm. It returns the difficulty
// that a new block should have based on the previous blocks in the chain and the
// current signer.
func (a *Alien) CalcDifficulty(chain consensus.ChainReader, time uint64, parent *types.Header) *big.Int {

	return new(big.Int).Set(defaultDifficulty)
}

// APIs implements consensus.Engine, returning the user facing RPC API to allow
// controlling the signer voting.
func (a *Alien) APIs(chain consensus.ChainReader) []rpc.API {
	return []rpc.API{{
		Namespace: "alien",
		Version:   "0.1",
		Service:   &API{chain: chain, alien: a},
		Public:    false,
	}}
}

// AccumulateRewards credits the coinbase of the given block with the mining reward.
func accumulateRewards(config *params.ChainConfig, state *state.StateDB, header *types.Header) {
	// Calculate the block reword by year
	blockNumPerYear := secondsPerYear / config.Alien.Period
	yearCount := header.Number.Uint64() / blockNumPerYear
	blockReward := new(big.Int).Rsh(SignerBlockReward, uint(yearCount))
	// rewards for the miner
	state.AddBalance(header.Coinbase, blockReward)
}

// Get the signer missing from last signer till header.Coinbase
func getSignerMissing(lastSigner common.Address, currentSigner common.Address, extra HeaderExtra) []common.Address {

	var signerMissing []common.Address
	recordMissing := false
	for _, signer := range extra.SignerQueue {
		if signer == lastSigner {
			recordMissing = true
			continue
		}
		if signer == currentSigner {
			break
		}
		if recordMissing {
			signerMissing = append(signerMissing, signer)
		}
	}
	return signerMissing
}

// Calculate Votes from transaction in this block, write into header.Extra
func (a *Alien) processCustomTx(chain consensus.ChainReader, header *types.Header, state *state.StateDB, txs []*types.Transaction) ([]Vote, []Vote, []Confirmation, error) {
	// if predecessor voter make transaction and vote in this block,
	// just process as vote, do it in snapshot.apply
	var (
		currentBlockConfirmations []Confirmation
		currentBlockVotes         []Vote
		modifyPredecessorVotes    []Vote
		snap                      *Snapshot
		err                       error
		number                    uint64
	)
	number = header.Number.Uint64()
	if number > 1 {
		snap, err = a.snapshot(chain, number-1, header.ParentHash, nil, nil)
		if err != nil {
			return nil, nil, nil, err
		}
	}

	for _, tx := range txs {
		if len(string(tx.Data())) >= len(ufoPrefix) {
			txData := string(tx.Data())
			txDataInfo := strings.Split(txData, ":")
			if len(txDataInfo) >= ufoMinSplitLen {
				if txDataInfo[posPrefix] == ufoPrefix {
					if txDataInfo[posVersion] == ufoVersion {
						// process vote event
						if txDataInfo[posCategory] == ufoCategoryEvent {
							if len(txDataInfo) > ufoMinSplitLen {
								// check is vote or not
								if posEventVote >= ufoMinSplitLen && txDataInfo[posEventVote] == ufoEventVote {
									a.lock.RLock()
									signer := types.NewEIP155Signer(tx.ChainId())
									voter, _ := types.Sender(signer, tx)
									if state.GetBalance(voter).Cmp(a.config.MinVoterBalance) > 0 {
										currentBlockVotes = append(currentBlockVotes, Vote{
											Voter:     voter,
											Candidate: *tx.To(),
											Stake:     state.GetBalance(voter),
										})
									}
									a.lock.RUnlock()
									if tx.Value().Cmp(big.NewInt(0)) == 0 {
										// if value is not zero, this vote may influence the balance of tx.To()
										continue
									}
								} else if posEventConfirm >= ufoMinSplitLen && txDataInfo[posEventConfirm] == ufoEventConfirm {
									a.lock.RLock()
									if len(txDataInfo) >= posEventConfirmNumber {
										confirmedBlockNumber, err := strconv.Atoi(txDataInfo[posEventConfirmNumber])
										if err != nil || number-uint64(confirmedBlockNumber) > a.config.MaxSignerCount || number-uint64(confirmedBlockNumber) < 0 {
											continue
										}
										signer := types.NewEIP155Signer(tx.ChainId())
										confirmer, _ := types.Sender(signer, tx)
										// check if the voter is in block
										confirmedHeader := chain.GetHeaderByNumber(uint64(confirmedBlockNumber))
										if confirmedHeader == nil {
											log.Info("Fail to get confirmedHeader")
											continue
										}
										confirmedHeaderExtra := HeaderExtra{}
										if extraVanity+extraSeal > len(confirmedHeader.Extra) {
											continue
										}
										err = rlp.DecodeBytes(confirmedHeader.Extra[extraVanity:len(confirmedHeader.Extra)-extraSeal], &confirmedHeaderExtra)
										if err != nil {
											log.Info("Fail to decode parent header", "err", err)
											continue
										}
										for _, s := range confirmedHeaderExtra.SignerQueue {
											if s == confirmer {
												currentBlockConfirmations = append(currentBlockConfirmations, Confirmation{
													Signer:      confirmer,
													BlockNumber: big.NewInt(int64(confirmedBlockNumber)),
												})
												break
											}
										}
									}
									a.lock.RUnlock()
									if tx.Value().Cmp(big.NewInt(0)) == 0 {
										// if value is not zero, this vote may influence the balance of tx.To()
										continue
									}

								} else {
									//todo : other event not vote

								}
							} else {
								// todo : something wrong, leave this transaction to process as normal transaction
							}
						} else if txDataInfo[posCategory] == ufoCategoryLog {
							// todo :
						}
					}
				}
			}
		}

		if number > 1 {
			// process normal transaction
			if tx.Value().Cmp(big.NewInt(0)) > 0 {
				a.lock.RLock()
				signer := types.NewEIP155Signer(tx.ChainId())
				voter, _ := types.Sender(signer, tx)
				if snap.isVoter(voter) {
					modifyPredecessorVotes = append(modifyPredecessorVotes, Vote{
						Voter:     voter,
						Candidate: common.Address{},
						Stake:     state.GetBalance(voter),
					})
				}
				if snap.isVoter(*tx.To()) {
					modifyPredecessorVotes = append(modifyPredecessorVotes, Vote{
						Voter:     *tx.To(),
						Candidate: common.Address{},
						Stake:     state.GetBalance(*tx.To()),
					})

				}
				a.lock.RUnlock()
			}
		}

	}

	return currentBlockVotes, modifyPredecessorVotes, currentBlockConfirmations, nil
}<|MERGE_RESOLUTION|>--- conflicted
+++ resolved
@@ -481,15 +481,9 @@
 		currentHeaderExtra := HeaderExtra{}
 		err = rlp.DecodeBytes(header.Extra[extraVanity:len(header.Extra)-extraSeal], &currentHeaderExtra)
 		if err != nil {
-<<<<<<< HEAD
-			log.Info("Fail to decode parent header", "err", err)
-		}
-		if len(parentSignerMissing) != len(currentHeaderExtra.SignerMissing) {
-=======
 			log.Info("Fail to decode header", "err", err)
 		}
 		if len(parentSignerMissing) != len(currentHeaderExtra.SignerMissing){
->>>>>>> dd472fc0
 			return errPunishedMissing
 		}
 		for i, signerMissing := range currentHeaderExtra.SignerMissing {
