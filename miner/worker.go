// Copyright 2015 The go-ethereum Authors
// This file is part of the go-ethereum library.
//
// The go-ethereum library is free software: you can redistribute it and/or modify
// it under the terms of the GNU Lesser General Public License as published by
// the Free Software Foundation, either version 3 of the License, or
// (at your option) any later version.
//
// The go-ethereum library is distributed in the hope that it will be useful,
// but WITHOUT ANY WARRANTY; without even the implied warranty of
// MERCHANTABILITY or FITNESS FOR A PARTICULAR PURPOSE. See the
// GNU Lesser General Public License for more details.
//
// You should have received a copy of the GNU Lesser General Public License
// along with the go-ethereum library. If not, see <http://www.gnu.org/licenses/>.

package miner

import (
	"fmt"
	"math/big"
	"sync"
	"sync/atomic"
	"time"

	"github.com/TTCECO/gttc/common"
	"github.com/TTCECO/gttc/consensus"
	"github.com/TTCECO/gttc/core"
	"github.com/TTCECO/gttc/core/state"
	"github.com/TTCECO/gttc/core/types"
	"github.com/TTCECO/gttc/core/vm"
	"github.com/TTCECO/gttc/ethdb"
	"github.com/TTCECO/gttc/event"
	"github.com/TTCECO/gttc/log"
	"github.com/TTCECO/gttc/params"
	"gopkg.in/fatih/set.v0"
)

const (
	resultQueueSize  = 10
	miningLogAtDepth = 5

	// txChanSize is the size of channel listening to NewTxsEvent.
	// The number is referenced from the size of tx pool.
	txChanSize = 4096
	// chainHeadChanSize is the size of channel listening to ChainHeadEvent.
	chainHeadChanSize = 10
	// chainSideChanSize is the size of channel listening to ChainSideEvent.
	chainSideChanSize = 10
)

// Agent can register themself with the worker
type Agent interface {
	Work() chan<- *Work
	SetReturnCh(chan<- *Result)
	Stop()
	Start()
	GetHashRate() int64
}

// Work is the workers current environment and holds
// all of the current state information
type Work struct {
	config *params.ChainConfig
	signer types.Signer

	state     *state.StateDB // apply state changes here
	ancestors *set.Set       // ancestor set (used for checking uncle parent validity)
	family    *set.Set       // family set (used for checking uncle invalidity)
	uncles    *set.Set       // uncle set
	tcount    int            // tx count in cycle
	gasPool   *core.GasPool  // available gas used to pack transactions

	Block *types.Block // the new block

	header   *types.Header
	txs      []*types.Transaction
	receipts []*types.Receipt

	createdAt time.Time
}

type Result struct {
	Work  *Work
	Block *types.Block
}

// worker is the main object which takes care of applying messages to the new state
type worker struct {
	config *params.ChainConfig
	engine consensus.Engine

	mu sync.Mutex

	// update loop
	mux          *event.TypeMux
	txsCh        chan core.NewTxsEvent
	txsSub       event.Subscription
	chainHeadCh  chan core.ChainHeadEvent
	chainHeadSub event.Subscription
	chainSideCh  chan core.ChainSideEvent
	chainSideSub event.Subscription
	wg           sync.WaitGroup

	agents map[Agent]struct{}
	recv   chan *Result

	eth     Backend
	chain   *core.BlockChain
	proc    core.Validator
	chainDb ethdb.Database

	coinbase common.Address
	extra    []byte

	currentMu sync.Mutex
	current   *Work

	snapshotMu    sync.RWMutex
	snapshotBlock *types.Block
	snapshotState *state.StateDB

	receiveBlockMu sync.Mutex

	uncleMu        sync.Mutex
	possibleUncles map[common.Hash]*types.Block

	unconfirmed *unconfirmedBlocks // set of locally mined blocks pending canonicalness confirmations

	// atomic status counters
	mining int32
	atWork int32
}

func newWorker(config *params.ChainConfig, engine consensus.Engine, coinbase common.Address, eth Backend, mux *event.TypeMux) *worker {
	worker := &worker{
		config:         config,
		engine:         engine,
		eth:            eth,
		mux:            mux,
		txsCh:          make(chan core.NewTxsEvent, txChanSize),
		chainHeadCh:    make(chan core.ChainHeadEvent, chainHeadChanSize),
		chainSideCh:    make(chan core.ChainSideEvent, chainSideChanSize),
		chainDb:        eth.ChainDb(),
		recv:           make(chan *Result, resultQueueSize),
		chain:          eth.BlockChain(),
		proc:           eth.BlockChain().Validator(),
		possibleUncles: make(map[common.Hash]*types.Block),
		coinbase:       coinbase,
		agents:         make(map[Agent]struct{}),
		unconfirmed:    newUnconfirmedBlocks(eth.BlockChain(), miningLogAtDepth),
	}
	// Subscribe NewTxsEvent for tx pool
	worker.txsSub = eth.TxPool().SubscribeNewTxsEvent(worker.txsCh)
	// Subscribe events for blockchain
	worker.chainHeadSub = eth.BlockChain().SubscribeChainHeadEvent(worker.chainHeadCh)
	worker.chainSideSub = eth.BlockChain().SubscribeChainSideEvent(worker.chainSideCh)
	go worker.update()

	go worker.wait()
	worker.commitNewWork()

	return worker
}

func (self *worker) setEtherbase(addr common.Address) {
	self.mu.Lock()
	defer self.mu.Unlock()
	self.coinbase = addr
}

func (self *worker) setExtra(extra []byte) {
	self.mu.Lock()
	defer self.mu.Unlock()
	self.extra = extra
}

func (self *worker) pending() (*types.Block, *state.StateDB) {
	if atomic.LoadInt32(&self.mining) == 0 {
		// return a snapshot to avoid contention on currentMu mutex
		self.snapshotMu.RLock()
		defer self.snapshotMu.RUnlock()
		return self.snapshotBlock, self.snapshotState.Copy()
	}

	self.currentMu.Lock()
	defer self.currentMu.Unlock()
	return self.current.Block, self.current.state.Copy()
}

func (self *worker) pendingBlock() *types.Block {
	if atomic.LoadInt32(&self.mining) == 0 {
		// return a snapshot to avoid contention on currentMu mutex
		self.snapshotMu.RLock()
		defer self.snapshotMu.RUnlock()
		return self.snapshotBlock
	}

	self.currentMu.Lock()
	defer self.currentMu.Unlock()
	return self.current.Block
}

func (self *worker) start() {
	self.mu.Lock()
	defer self.mu.Unlock()

	atomic.StoreInt32(&self.mining, 1)

	// spin up agents
	for agent := range self.agents {
		agent.Start()
	}
}

func (self *worker) stop() {
	self.wg.Wait()

	self.mu.Lock()
	defer self.mu.Unlock()
	if atomic.LoadInt32(&self.mining) == 1 {
		for agent := range self.agents {
			agent.Stop()
		}
	}
	atomic.StoreInt32(&self.mining, 0)
	atomic.StoreInt32(&self.atWork, 0)
}

func (self *worker) register(agent Agent) {
	self.mu.Lock()
	defer self.mu.Unlock()
	self.agents[agent] = struct{}{}
	agent.SetReturnCh(self.recv)
}

func (self *worker) unregister(agent Agent) {
	self.mu.Lock()
	defer self.mu.Unlock()
	delete(self.agents, agent)
	agent.Stop()
}

func (self *worker) update() {
	defer self.txsSub.Unsubscribe()
	defer self.chainHeadSub.Unsubscribe()
	defer self.chainSideSub.Unsubscribe()
	
	for {
		// A real event arrived, process interesting content
		select {
		// Handle ChainHeadEvent
		case <-self.chainHeadCh:
			self.commitNewWork()

		// Handle ChainSideEvent
		case ev := <-self.chainSideCh:
			self.uncleMu.Lock()
			self.possibleUncles[ev.Block.Hash()] = ev.Block
			self.uncleMu.Unlock()

		// Handle NewTxsEvent
		case ev := <-self.txsCh:
			// Apply transactions to the pending state if we're not mining.
			//
			// Note all transactions received may not be continuous with transactions
			// already included in the current mining block. These transactions will
			// be automatically eliminated.
			if atomic.LoadInt32(&self.mining) == 0 {
				self.currentMu.Lock()
				txs := make(map[common.Address]types.Transactions)
				for _, tx := range ev.Txs {
					acc, _ := types.Sender(self.current.signer, tx)
					txs[acc] = append(txs[acc], tx)
				}
				txset := types.NewTransactionsByPriceAndNonce(self.current.signer, txs)
				self.current.commitTransactions(self.mux, txset, self.chain, self.coinbase)
				self.updateSnapshot()
				self.currentMu.Unlock()
			} else {
				// If we're mining, but nothing is being processed, wake on new transactions
				if self.config.Clique != nil && self.config.Clique.Period == 0 {
					self.commitNewWork()
				}
			}

		// System stopped
		case <-self.txsSub.Err():
			return
		case <-self.chainHeadSub.Err():
			return
		case <-self.chainSideSub.Err():
			return
		}
	}
}

func (self *worker) receiveBlock(mustCommitNewWork bool, result *Result) bool {
	self.receiveBlockMu.Lock()
	defer self.receiveBlockMu.Unlock()

	atomic.AddInt32(&self.atWork, -1)

	if result == nil {
		return mustCommitNewWork
	}
	block := result.Block
	work := result.Work

	// Update the block hash in all logs since it is now available and not when the
	// receipt/log of individual transactions were created.
	for _, r := range work.receipts {
		for _, l := range r.Logs {
			l.BlockHash = block.Hash()
		}
	}
	for _, log := range work.state.Logs() {
		log.BlockHash = block.Hash()
	}
	stat, err := self.chain.WriteBlockWithState(block, work.receipts, work.state)
	if err != nil {
		log.Error("Failed writing block to chain", "err", err)
		return mustCommitNewWork
	}
	// check if canon block and write transactions
	if stat == core.CanonStatTy {
		// implicit by posting ChainHeadEvent
		mustCommitNewWork = false
	}
	// Broadcast the block and announce chain insertion event
	self.mux.Post(core.NewMinedBlockEvent{Block: block})
	var (
		events []interface{}
		logs   = work.state.Logs()
	)
	events = append(events, core.ChainEvent{Block: block, Hash: block.Hash(), Logs: logs})
	if stat == core.CanonStatTy {
		events = append(events, core.ChainHeadEvent{Block: block})
	}
	self.chain.PostChainEvents(events, logs)

	// Insert the block into the set of pending ones to wait for confirmations
	self.unconfirmed.Insert(block.NumberU64(), block.Hash())

	if mustCommitNewWork {
		self.commitNewWork()
	}

	return mustCommitNewWork
}

func (self *worker) wait() {
	for {
		mustCommitNewWork := true
		for result := range self.recv {
			mustCommitNewWork = self.receiveBlock(mustCommitNewWork, result)
		}
	}
}

// push sends a new work task to currently live miner agents.
func (self *worker) push(work *Work) {
	if atomic.LoadInt32(&self.mining) != 1 {
		return
	}
	for agent := range self.agents {
		atomic.AddInt32(&self.atWork, 1)
		if ch := agent.Work(); ch != nil {
			ch <- work
		}
	}
}

// makeCurrent creates a new environment for the current cycle.
func (self *worker) makeCurrent(parent *types.Block, header *types.Header) error {
	state, err := self.chain.StateAt(parent.Root())
	if err != nil {
		return err
	}
	work := &Work{
		config:    self.config,
		signer:    types.NewEIP155Signer(self.config.ChainId),
		state:     state,
		ancestors: set.New(),
		family:    set.New(),
		uncles:    set.New(),
		header:    header,
		createdAt: time.Now(),
	}

	// when 08 is processed ancestors contain 07 (quick block)
	for _, ancestor := range self.chain.GetBlocksFromHash(parent.Hash(), 7) {
		for _, uncle := range ancestor.Uncles() {
			work.family.Add(uncle.Hash())
		}
		work.family.Add(ancestor.Hash())
		work.ancestors.Add(ancestor.Hash())
	}

	// Keep track of transactions which return errors so they can be removed
	work.tcount = 0
	self.current = work
	return nil
}

func (self *worker) commitNewWork() {
	self.receiveBlockMu.Lock()
	defer self.receiveBlockMu.Unlock()
	self.mu.Lock()
	defer self.mu.Unlock()
	self.uncleMu.Lock()
	defer self.uncleMu.Unlock()
	self.currentMu.Lock()
	defer self.currentMu.Unlock()

	tstart := time.Now()
	parent := self.chain.CurrentBlock()

	tstamp := tstart.Unix()
	if parent.Time().Cmp(new(big.Int).SetInt64(tstamp)) >= 0 {
		tstamp = parent.Time().Int64() + 1
	}
	// this will ensure we're not going off too far in the future
	if now := time.Now().Unix(); tstamp > now+1 {
		wait := time.Duration(tstamp-now) * time.Second
		log.Info("Mining too far in the future", "wait", common.PrettyDuration(wait))
		time.Sleep(wait)
	}

	num := parent.Number()
	header := &types.Header{
		ParentHash: parent.Hash(),
		Number:     num.Add(num, common.Big1),
		GasLimit:   core.CalcGasLimit(parent),
		Extra:      self.extra,
		Time:       big.NewInt(tstamp),
	}
	// Only set the coinbase if we are mining (avoid spurious block rewards)
	if atomic.LoadInt32(&self.mining) == 1 {
		header.Coinbase = self.coinbase
	}
	if err := self.engine.Prepare(self.chain, header); err != nil {
		log.Error("Failed to prepare header for mining", "err", err)
		return
	}

	// Could potentially happen if starting to mine in an odd state.
	err := self.makeCurrent(parent, header)
	if err != nil {
		log.Error("Failed to create mining context", "err", err)
		return
	}
	// Create the current work task and check any fork transitions needed
	work := self.current

	pending, err := self.eth.TxPool().Pending()
	if err != nil {
		log.Error("Failed to fetch pending transactions", "err", err)
		return
	}
	txs := types.NewTransactionsByPriceAndNonce(self.current.signer, pending)
	work.commitTransactions(self.mux, txs, self.chain, self.coinbase)

	// compute uncles for the new block.
	var (
		uncles    []*types.Header
		badUncles []common.Hash
	)
	for hash, uncle := range self.possibleUncles {
		if len(uncles) == 2 {
			break
		}
		if err := self.commitUncle(work, uncle.Header()); err != nil {
			log.Trace("Bad uncle found and will be removed", "hash", hash)
			log.Trace(fmt.Sprint(uncle))

			badUncles = append(badUncles, hash)
		} else {
			log.Debug("Committing new uncle to block", "hash", hash)
			uncles = append(uncles, uncle.Header())
		}
	}
	for _, hash := range badUncles {
		delete(self.possibleUncles, hash)
	}
	// Create the new block to seal with the consensus engine
	if work.Block, err = self.engine.Finalize(self.chain, header, work.state, work.txs, uncles, work.receipts); err != nil {
		log.Error("Failed to finalize block for sealing", "err", err)
		return
	}
	// We only care about logging if we're actually mining.
	if atomic.LoadInt32(&self.mining) == 1 {
		log.Info("Commit new mining work", "number", work.Block.Number(), "txs", work.tcount, "uncles", len(uncles), "elapsed", common.PrettyDuration(time.Since(tstart)))
		self.unconfirmed.Shift(work.Block.NumberU64() - 1)
	}
	self.push(work)
	self.updateSnapshot()

<<<<<<< HEAD
=======
	if self.config.Alien != nil && !self.config.Alien.SideChain {
		err = self.sendConfirmTx(parent.Number())
		if err != nil {
			log.Info("Fail to Sign the transaction by coinbase", "err", err)
		}
	}

>>>>>>> 3525a694
}


func (self *worker) commitUncle(work *Work, uncle *types.Header) error {
	hash := uncle.Hash()
	if work.uncles.Has(hash) {
		return fmt.Errorf("uncle not unique")
	}
	if !work.ancestors.Has(uncle.ParentHash) {
		return fmt.Errorf("uncle's parent unknown (%x)", uncle.ParentHash[0:4])
	}
	if work.family.Has(hash) {
		return fmt.Errorf("uncle already in family (%x)", hash)
	}
	work.uncles.Add(uncle.Hash())
	return nil
}

func (self *worker) updateSnapshot() {
	self.snapshotMu.Lock()
	defer self.snapshotMu.Unlock()

	self.snapshotBlock = types.NewBlock(
		self.current.header,
		self.current.txs,
		nil,
		self.current.receipts,
	)
	self.snapshotState = self.current.state.Copy()
}

func (env *Work) commitTransactions(mux *event.TypeMux, txs *types.TransactionsByPriceAndNonce, bc *core.BlockChain, coinbase common.Address) {
	if env.gasPool == nil {
		env.gasPool = new(core.GasPool).AddGas(env.header.GasLimit)
	}

	var coalescedLogs []*types.Log

	for {
		// If we don't have enough gas for any further transactions then we're done
		if env.gasPool.Gas() < params.TxGas {
			log.Trace("Not enough gas for further transactions", "have", env.gasPool, "want", params.TxGas)
			break
		}
		// Retrieve the next transaction and abort if all done
		tx := txs.Peek()
		if tx == nil {
			break
		}
		// Error may be ignored here. The error has already been checked
		// during transaction acceptance is the transaction pool.
		//
		// We use the eip155 signer regardless of the current hf.
		from, _ := types.Sender(env.signer, tx)
		// Check whether the tx is replay protected. If we're not in the EIP155 hf
		// phase, start ignoring the sender until we do.
		if tx.Protected() && !env.config.IsEIP155(env.header.Number) {
			log.Trace("Ignoring reply protected transaction", "hash", tx.Hash(), "eip155", env.config.EIP155Block)

			txs.Pop()
			continue
		}
		// Start executing the transaction
		env.state.Prepare(tx.Hash(), common.Hash{}, env.tcount)

		err, logs := env.commitTransaction(tx, bc, coinbase, env.gasPool)
		switch err {
		case core.ErrGasLimitReached:
			// Pop the current out-of-gas transaction without shifting in the next from the account
			log.Trace("Gas limit exceeded for current block", "sender", from)
			txs.Pop()

		case core.ErrNonceTooLow:
			// New head notification data race between the transaction pool and miner, shift
			log.Trace("Skipping transaction with low nonce", "sender", from, "nonce", tx.Nonce())
			txs.Shift()

		case core.ErrNonceTooHigh:
			// Reorg notification data race between the transaction pool and miner, skip account =
			log.Trace("Skipping account with hight nonce", "sender", from, "nonce", tx.Nonce())
			txs.Pop()

		case nil:
			// Everything ok, collect the logs and shift in the next transaction from the same account
			coalescedLogs = append(coalescedLogs, logs...)
			env.tcount++
			txs.Shift()

		default:
			// Strange error, discard the transaction and get the next in line (note, the
			// nonce-too-high clause will prevent us from executing in vain).
			log.Debug("Transaction failed, account skipped", "hash", tx.Hash(), "err", err)
			txs.Shift()
		}
	}

	if len(coalescedLogs) > 0 || env.tcount > 0 {
		// make a copy, the state caches the logs and these logs get "upgraded" from pending to mined
		// logs by filling in the block hash when the block was mined by the local miner. This can
		// cause a race condition if a log was "upgraded" before the PendingLogsEvent is processed.
		cpy := make([]*types.Log, len(coalescedLogs))
		for i, l := range coalescedLogs {
			cpy[i] = new(types.Log)
			*cpy[i] = *l
		}
		go func(logs []*types.Log, tcount int) {
			if len(logs) > 0 {
				mux.Post(core.PendingLogsEvent{Logs: logs})
			}
			if tcount > 0 {
				mux.Post(core.PendingStateEvent{})
			}
		}(cpy, env.tcount)
	}
}

func (env *Work) commitTransaction(tx *types.Transaction, bc *core.BlockChain, coinbase common.Address, gp *core.GasPool) (error, []*types.Log) {
	snap := env.state.Snapshot()

	receipt, _, err := core.ApplyTransaction(env.config, bc, &coinbase, gp, env.state, env.header, tx, &env.header.GasUsed, vm.Config{})
	if err != nil {
		env.state.RevertToSnapshot(snap)
		return err, nil
	}
	env.txs = append(env.txs, tx)
	env.receipts = append(env.receipts, receipt)

	return nil, receipt.Logs
}<|MERGE_RESOLUTION|>--- conflicted
+++ resolved
@@ -245,7 +245,7 @@
 	defer self.txsSub.Unsubscribe()
 	defer self.chainHeadSub.Unsubscribe()
 	defer self.chainSideSub.Unsubscribe()
-	
+
 	for {
 		// A real event arrived, process interesting content
 		select {
@@ -496,18 +496,7 @@
 	self.push(work)
 	self.updateSnapshot()
 
-<<<<<<< HEAD
-=======
-	if self.config.Alien != nil && !self.config.Alien.SideChain {
-		err = self.sendConfirmTx(parent.Number())
-		if err != nil {
-			log.Info("Fail to Sign the transaction by coinbase", "err", err)
-		}
-	}
-
->>>>>>> 3525a694
-}
-
+}
 
 func (self *worker) commitUncle(work *Work, uncle *types.Header) error {
 	hash := uncle.Hash()
