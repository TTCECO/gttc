// Copyright 2016 The go-ethereum Authors
// This file is part of the go-ethereum library.
//
// The go-ethereum library is free software: you can redistribute it and/or modify
// it under the terms of the GNU Lesser General Public License as published by
// the Free Software Foundation, either version 3 of the License, or
// (at your option) any later version.
//
// The go-ethereum library is distributed in the hope that it will be useful,
// but WITHOUT ANY WARRANTY; without even the implied warranty of
// MERCHANTABILITY or FITNESS FOR A PARTICULAR PURPOSE. See the
// GNU Lesser General Public License for more details.
//
// You should have received a copy of the GNU Lesser General Public License
// along with the go-ethereum library. If not, see <http://www.gnu.org/licenses/>.

package params

import (
	"fmt"
	"github.com/TTCECO/gttc/common"
	"github.com/TTCECO/gttc/extra/browserdb/tbdb"
	"github.com/TTCECO/gttc/rpc"
	"math/big"
)

var (
	MainnetGenesisHash = common.HexToHash("0xd4e56740f876aef8c010b86a40d5f56745a118d0906a34e69aec8c0db1cb8fa3") // Mainnet genesis hash to enforce below configs on
	TestnetGenesisHash = common.HexToHash("0x2ca8bccba480e6d6b261ef83a3ff871d3485f8afeaf930406a9f55079b7f2a89") // Testnet genesis hash to enforce below configs on
)

var (
	// MainnetChainConfig is the chain parameters to run a node on the main network.
	MainnetChainConfig = &ChainConfig{
		ChainId:             big.NewInt(1),
		HomesteadBlock:      big.NewInt(1150000),
		EIP150Block:         big.NewInt(2463000),
		EIP150Hash:          common.HexToHash("0x2086799aeebeae135c246c65021c82b4e15a2c451340993aacfd2751886514f0"),
		EIP155Block:         big.NewInt(2675000),
		EIP158Block:         big.NewInt(2675000),
		ByzantiumBlock:      big.NewInt(4370000),
		ConstantinopleBlock: nil,
		Ethash:              new(EthashConfig),
	}

	// TestnetChainConfig contains the chain parameters to run a node on the Ropsten test network.
	TestnetChainConfig = &ChainConfig{
		ChainId:             big.NewInt(8434),
		HomesteadBlock:      big.NewInt(1),
		EIP150Block:         big.NewInt(2),
		EIP150Hash:          common.HexToHash("0x0000000000000000000000000000000000000000000000000000000000000000"),
		EIP155Block:         big.NewInt(3),
		EIP158Block:         big.NewInt(3),
		ByzantiumBlock:      big.NewInt(4),
		ConstantinopleBlock: nil,
		Alien: &AlienConfig{
			Period:           1,
			Epoch:            300,
			MaxSignerCount:   21,
			MinVoterBalance:  new(big.Int).Mul(big.NewInt(100), big.NewInt(1e+18)),
			GenesisTimestamp: 1536136198,
			SelfVoteSigners: []common.Address{
				common.HexToAddress("0x393faea80893ba357db03c03ee73ad3e31257469"),
				common.HexToAddress("0x30d342865deef24ac6b3ec2f3f8dba5109351571"),
				common.HexToAddress("0xd410f95ede1d2da66b1870ac671cc18b66a97778"),
				common.HexToAddress("0xa25dc63609ea7ea999033e062f2ace42231c0b69"),
				common.HexToAddress("0xf392f41e14263330749b44edfdd6e286f8d5e4f2"),
				common.HexToAddress("0x56df54b4e9603a9ad094077b645f836602bdee4e"),
				common.HexToAddress("0x42eecb2947c05e031f183488cb51cde6132c8b93"),
				common.HexToAddress("0xf955da6fdf358eff8bf151e8549b7720d9a1781b"),
				common.HexToAddress("0x87aa4937c48cf1b152d451decfd29ead6547f3a0"),
				common.HexToAddress("0x7b1fbfe29a990dd19cf77deb2be6ae3bf9d96f89"),
				common.HexToAddress("0x6d5d0905ca8a3d2a2da3416be78dc1043c351493"),
				common.HexToAddress("0xd4a93c23439ca111f4099287fecb92f7c86674a4"),
				common.HexToAddress("0xa6ca9600357cbb06c6740b0b6d0e6a4027304b4d"),
				common.HexToAddress("0x5d1dad69c8cdc1e4837c8ded56c90e9caa2b7bd9"),
				common.HexToAddress("0x82cbed25c8cf0227a6dab6154f999adace2090c0"),
				common.HexToAddress("0x101f77ffbc00b2187baa790ccd00dd504e7341ec"),
				common.HexToAddress("0x10a516d26811c393511d782c5e695f52172fbb58"),
				common.HexToAddress("0x077451d856e45c96e59f25dd58b2b8318a6fe605"),
				common.HexToAddress("0xf2572a1b9d61493ce09d53777c4ca9bc0956eee8"),
				common.HexToAddress("0x2e867a39b139913c1f1d31c48a43492c19aa19d5"),
				common.HexToAddress("0x04ab5deebb6115a7915b395fec78047a9675814f"),
				common.HexToAddress("0x0b473b88e0e7dc8fc68fd07169f71c0394374c0d"),
				common.HexToAddress("0x21302441f9b0f3ca66d9b6d65ef95c1e79214c31"),
				common.HexToAddress("0x852a3c718117a7bb36f6f146fca5071824630df6"),
				common.HexToAddress("0x6629473f74062817358f9d59ac42b855b1de9097"),
				common.HexToAddress("0xc866a8357cd68f6b123530da8bb0e44403d8bab4"),
				common.HexToAddress("0x4cbca765bb93714cd328dd8799df7fc415348100"),
				common.HexToAddress("0x0f8ae8fb6a47c208103e75adc65a63fa24dd0ae5"),
				common.HexToAddress("0x87a4a6e44d749179374723ea5ebfbddc74bcd1bc"),
				common.HexToAddress("0xccd5cc1eca26f75ade6753439e2e94855ffefa9f"),
				common.HexToAddress("0xafd94afa2d9c991f4ac89ff3422324beefbfe034"),
				common.HexToAddress("0x6b57bd2b885282d33bcd6f0d550b6876f66772b0"),
				common.HexToAddress("0x8b237be168f7d74a27bfd4564c156546f5e0be25"),
				common.HexToAddress("0x3d2ce5022e3fef304ba0605bdb9b2e977e1f058c"),
				common.HexToAddress("0x1c3710e914ae548ac128a86ab1363f8ecab7ed78"),
				common.HexToAddress("0x1ac96e716a1b0636f93ec7b1eaa0becb3eeeaa60"),
			},
		},
	}

	// RinkebyChainConfig contains the chain parameters to run a node on the Rinkeby test network.
	RinkebyChainConfig = &ChainConfig{
		ChainId:             big.NewInt(4),
		HomesteadBlock:      big.NewInt(1),
		EIP150Block:         big.NewInt(2),
		EIP150Hash:          common.HexToHash("0x9b095b36c15eaf13044373aef8ee0bd3a382a5abb92e402afa44b8249c3a90e9"),
		EIP155Block:         big.NewInt(3),
		EIP158Block:         big.NewInt(3),
		ByzantiumBlock:      big.NewInt(1035301),
		ConstantinopleBlock: nil,
		Clique: &CliqueConfig{
			Period: 15,
			Epoch:  30000,
		},
	}

	// AllEthashProtocolChanges contains every protocol change (EIPs) introduced
	// and accepted by the Ethereum core developers into the Ethash consensus.
	//
	// This configuration is intentionally not using keyed fields to force anyone
	// adding flags to the config to also have to set these fields.
	AllEthashProtocolChanges = &ChainConfig{big.NewInt(1337), big.NewInt(0), big.NewInt(0), common.Hash{}, big.NewInt(0), big.NewInt(0), big.NewInt(0), nil, new(EthashConfig), nil, nil}

	// AllCliqueProtocolChanges contains every protocol change (EIPs) introduced
	// and accepted by the Ethereum core developers into the Clique consensus.
	//
	// This configuration is intentionally not using keyed fields to force anyone
	// adding flags to the config to also have to set these fields.
	AllCliqueProtocolChanges = &ChainConfig{big.NewInt(1337), big.NewInt(0), big.NewInt(0), common.Hash{}, big.NewInt(0), big.NewInt(0), big.NewInt(0), nil, nil, &CliqueConfig{Period: 0, Epoch: 30000}, nil}

	// AllAlienProtocolChanges contains every protocol change (EIPs) introduced
	// and accepted by the Ethereum core developers into the Alien consensus.
	//
	// This configuration is intentionally not using keyed fields to force anyone
	// adding flags to the config to also have to set these fields.
	AllAlienProtocolChanges = &ChainConfig{big.NewInt(1337), big.NewInt(0), big.NewInt(0), common.Hash{}, big.NewInt(0), big.NewInt(0), big.NewInt(0), nil, nil, nil, &AlienConfig{Period: 3, Epoch: 30000, MaxSignerCount: 21, MinVoterBalance: new(big.Int).Mul(big.NewInt(10000), big.NewInt(1000000000000000000)), GenesisTimestamp: 0, SelfVoteSigners: []common.Address{}}}

	TestChainConfig = &ChainConfig{big.NewInt(1), big.NewInt(0), big.NewInt(0), common.Hash{}, big.NewInt(0), big.NewInt(0), big.NewInt(0), nil, new(EthashConfig), nil, nil}
	TestRules       = TestChainConfig.Rules(new(big.Int))
)

// ChainConfig is the core config which determines the blockchain settings.
//
// ChainConfig is stored in the database on a per block basis. This means
// that any network, identified by its genesis block, can have its own
// set of configuration options.
type ChainConfig struct {
	ChainId *big.Int `json:"chainId"` // Chain id identifies the current chain and is used for replay protection

	HomesteadBlock *big.Int `json:"homesteadBlock,omitempty"` // Homestead switch block (nil = no fork, 0 = already homestead)

	// EIP150 implements the Gas price changes (https://github.com/ethereum/EIPs/issues/150)
	EIP150Block *big.Int    `json:"eip150Block,omitempty"` // EIP150 HF block (nil = no fork)
	EIP150Hash  common.Hash `json:"eip150Hash,omitempty"`  // EIP150 HF hash (needed for header only clients as only gas pricing changed)

	EIP155Block *big.Int `json:"eip155Block,omitempty"` // EIP155 HF block
	EIP158Block *big.Int `json:"eip158Block,omitempty"` // EIP158 HF block

	ByzantiumBlock      *big.Int `json:"byzantiumBlock,omitempty"`      // Byzantium switch block (nil = no fork, 0 = already on byzantium)
	ConstantinopleBlock *big.Int `json:"constantinopleBlock,omitempty"` // Constantinople switch block (nil = no fork, 0 = already activated)

	// Various consensus engines
	Ethash *EthashConfig `json:"ethash,omitempty"`
	Clique *CliqueConfig `json:"clique,omitempty"`
	Alien  *AlienConfig  `json:"alien,omitempty"`
}

// EthashConfig is the consensus engine configs for proof-of-work based sealing.
type EthashConfig struct{}

// String implements the stringer interface, returning the consensus engine details.
func (c *EthashConfig) String() string {
	return "ethash"
}

// CliqueConfig is the consensus engine configs for proof-of-authority based sealing.
type CliqueConfig struct {
	Period uint64 `json:"period"` // Number of seconds between blocks to enforce
	Epoch  uint64 `json:"epoch"`  // Epoch length to reset votes and checkpoint
}

// String implements the stringer interface, returning the consensus engine details.
func (c *CliqueConfig) String() string {
	return "clique"
}

type GenesisAccount struct {
	Balance string `json:"balance"`
}

// AlienLightConfig is the config for light node of alien
type AlienLightConfig struct {
	Alloc map[common.UnprefixedAddress]GenesisAccount `json:"alloc"`
}

// AlienConfig is the consensus engine configs for delegated-proof-of-stake based sealing.
type AlienConfig struct {
	Period           uint64           `json:"period"`           // Number of seconds between blocks to enforce
	Epoch            uint64           `json:"epoch"`            // Epoch length to reset votes and checkpoint
	MaxSignerCount   uint64           `json:"maxSignersCount"`  // Max count of signers
	MinVoterBalance  *big.Int         `json:"minVoterBalance"`  // Min voter balance to valid this vote
	GenesisTimestamp uint64           `json:"genesisTimestamp"` // The LoopStartTime of first Block
	SelfVoteSigners  []common.Address `json:"signers"`          // Signers vote by themselves to seal the block, make sure the signer accounts are pre-funded
	SideChain        bool             `json:"sideChain"`        // If side chain or not
	BrowserDB        *tbdb.TTCBrowserDB // outside Database for blockchain browser
	MCRPCClient      *rpc.Client      // Main chain rpc client for side chain
	PBFTEnable       bool             `json:"pbft"` //

<<<<<<< HEAD
	TrantorBlock  *big.Int `json:"trantorBlock,omitempty"`  // Trantor switch block (nil = no fork)
	TerminusBlock *big.Int `json:"terminusBlock,omitempty"` // Terminus switch block (nil = no fork)
=======
	TrantorBlock  *big.Int          `json:"trantorBlock,omitempty"`  // Trantor switch block (nil = no fork)
	TerminusBlock *big.Int          `json:"terminusBlock,omitempty"` // Terminus switch block (nil = no fork)
	LightConfig   *AlienLightConfig `json:"lightConfig,omitempty"`
>>>>>>> 18434405
}

// String implements the stringer interface, returning the consensus engine details.
func (a *AlienConfig) String() string {
	return "alien"
}

// IsTrantor returns whether num is either equal to the Trantor block or greater.
func (a *AlienConfig) IsTrantor(num *big.Int) bool {
	return isForked(a.TrantorBlock, num)
}

// IsTerminus returns whether num is either equal to the Terminus block or greater.
func (a *AlienConfig) IsTerminus(num *big.Int) bool {
	return isForked(a.TerminusBlock, num)
}

// String implements the fmt.Stringer interface.
func (c *ChainConfig) String() string {
	var engine interface{}
	switch {
	case c.Ethash != nil:
		engine = c.Ethash
	case c.Clique != nil:
		engine = c.Clique
	case c.Alien != nil:
		engine = c.Alien
	default:
		engine = "unknown"
	}
	return fmt.Sprintf("{ChainID: %v Homestead: %v EIP150: %v EIP155: %v EIP158: %v Byzantium: %v Constantinople: %v Engine: %v}",
		c.ChainId,
		c.HomesteadBlock,
		c.EIP150Block,
		c.EIP155Block,
		c.EIP158Block,
		c.ByzantiumBlock,
		c.ConstantinopleBlock,
		engine,
	)
}

// IsHomestead returns whether num is either equal to the homestead block or greater.
func (c *ChainConfig) IsHomestead(num *big.Int) bool {
	return isForked(c.HomesteadBlock, num)
}

func (c *ChainConfig) IsEIP150(num *big.Int) bool {
	return isForked(c.EIP150Block, num)
}

func (c *ChainConfig) IsEIP155(num *big.Int) bool {
	return isForked(c.EIP155Block, num)
}

func (c *ChainConfig) IsEIP158(num *big.Int) bool {
	return isForked(c.EIP158Block, num)
}

func (c *ChainConfig) IsByzantium(num *big.Int) bool {
	return isForked(c.ByzantiumBlock, num)
}

func (c *ChainConfig) IsConstantinople(num *big.Int) bool {
	return isForked(c.ConstantinopleBlock, num)
}

// GasTable returns the gas table corresponding to the current phase (homestead or homestead reprice).
//
// The returned GasTable's fields shouldn't, under any circumstances, be changed.
func (c *ChainConfig) GasTable(num *big.Int) GasTable {
	if num == nil {
		return GasTableHomestead
	}
	switch {
	case c.IsEIP158(num):
		return GasTableEIP158
	case c.IsEIP150(num):
		return GasTableEIP150
	default:
		return GasTableHomestead
	}
}

// CheckCompatible checks whether scheduled fork transitions have been imported
// with a mismatching chain configuration.
func (c *ChainConfig) CheckCompatible(newcfg *ChainConfig, height uint64) *ConfigCompatError {
	bhead := new(big.Int).SetUint64(height)

	// Iterate checkCompatible to find the lowest conflict.
	var lasterr *ConfigCompatError
	for {
		err := c.checkCompatible(newcfg, bhead)
		if err == nil || (lasterr != nil && err.RewindTo == lasterr.RewindTo) {
			break
		}
		lasterr = err
		bhead.SetUint64(err.RewindTo)
	}
	return lasterr
}

func (c *ChainConfig) checkCompatible(newcfg *ChainConfig, head *big.Int) *ConfigCompatError {
	if isForkIncompatible(c.HomesteadBlock, newcfg.HomesteadBlock, head) {
		return newCompatError("Homestead fork block", c.HomesteadBlock, newcfg.HomesteadBlock)
	}
	if isForkIncompatible(c.EIP150Block, newcfg.EIP150Block, head) {
		return newCompatError("EIP150 fork block", c.EIP150Block, newcfg.EIP150Block)
	}
	if isForkIncompatible(c.EIP155Block, newcfg.EIP155Block, head) {
		return newCompatError("EIP155 fork block", c.EIP155Block, newcfg.EIP155Block)
	}
	if isForkIncompatible(c.EIP158Block, newcfg.EIP158Block, head) {
		return newCompatError("EIP158 fork block", c.EIP158Block, newcfg.EIP158Block)
	}
	if c.IsEIP158(head) && !configNumEqual(c.ChainId, newcfg.ChainId) {
		return newCompatError("EIP158 chain ID", c.EIP158Block, newcfg.EIP158Block)
	}
	if isForkIncompatible(c.ByzantiumBlock, newcfg.ByzantiumBlock, head) {
		return newCompatError("Byzantium fork block", c.ByzantiumBlock, newcfg.ByzantiumBlock)
	}
	if isForkIncompatible(c.ConstantinopleBlock, newcfg.ConstantinopleBlock, head) {
		return newCompatError("Constantinople fork block", c.ConstantinopleBlock, newcfg.ConstantinopleBlock)
	}
	return nil
}

// isForkIncompatible returns true if a fork scheduled at s1 cannot be rescheduled to
// block s2 because head is already past the fork.
func isForkIncompatible(s1, s2, head *big.Int) bool {
	return (isForked(s1, head) || isForked(s2, head)) && !configNumEqual(s1, s2)
}

// isForked returns whether a fork scheduled at block s is active at the given head block.
func isForked(s, head *big.Int) bool {
	if s == nil || head == nil {
		return false
	}
	return s.Cmp(head) <= 0
}

func configNumEqual(x, y *big.Int) bool {
	if x == nil {
		return y == nil
	}
	if y == nil {
		return x == nil
	}
	return x.Cmp(y) == 0
}

// ConfigCompatError is raised if the locally-stored blockchain is initialised with a
// ChainConfig that would alter the past.
type ConfigCompatError struct {
	What string
	// block numbers of the stored and new configurations
	StoredConfig, NewConfig *big.Int
	// the block number to which the local chain must be rewound to correct the error
	RewindTo uint64
}

func newCompatError(what string, storedblock, newblock *big.Int) *ConfigCompatError {
	var rew *big.Int
	switch {
	case storedblock == nil:
		rew = newblock
	case newblock == nil || storedblock.Cmp(newblock) < 0:
		rew = storedblock
	default:
		rew = newblock
	}
	err := &ConfigCompatError{what, storedblock, newblock, 0}
	if rew != nil && rew.Sign() > 0 {
		err.RewindTo = rew.Uint64() - 1
	}
	return err
}

func (err *ConfigCompatError) Error() string {
	return fmt.Sprintf("mismatching %s in database (have %d, want %d, rewindto %d)", err.What, err.StoredConfig, err.NewConfig, err.RewindTo)
}

// Rules wraps ChainConfig and is merely syntatic sugar or can be used for functions
// that do not have or require information about the block.
//
// Rules is a one time interface meaning that it shouldn't be used in between transition
// phases.
type Rules struct {
	ChainId                                   *big.Int
	IsHomestead, IsEIP150, IsEIP155, IsEIP158 bool
	IsByzantium                               bool
}

func (c *ChainConfig) Rules(num *big.Int) Rules {
	chainId := c.ChainId
	if chainId == nil {
		chainId = new(big.Int)
	}
	return Rules{ChainId: new(big.Int).Set(chainId), IsHomestead: c.IsHomestead(num), IsEIP150: c.IsEIP150(num), IsEIP155: c.IsEIP155(num), IsEIP158: c.IsEIP158(num), IsByzantium: c.IsByzantium(num)}
}<|MERGE_RESOLUTION|>--- conflicted
+++ resolved
@@ -207,15 +207,10 @@
 	BrowserDB        *tbdb.TTCBrowserDB // outside Database for blockchain browser
 	MCRPCClient      *rpc.Client      // Main chain rpc client for side chain
 	PBFTEnable       bool             `json:"pbft"` //
-
-<<<<<<< HEAD
-	TrantorBlock  *big.Int `json:"trantorBlock,omitempty"`  // Trantor switch block (nil = no fork)
-	TerminusBlock *big.Int `json:"terminusBlock,omitempty"` // Terminus switch block (nil = no fork)
-=======
+	
 	TrantorBlock  *big.Int          `json:"trantorBlock,omitempty"`  // Trantor switch block (nil = no fork)
 	TerminusBlock *big.Int          `json:"terminusBlock,omitempty"` // Terminus switch block (nil = no fork)
 	LightConfig   *AlienLightConfig `json:"lightConfig,omitempty"`
->>>>>>> 18434405
 }
 
 // String implements the stringer interface, returning the consensus engine details.
