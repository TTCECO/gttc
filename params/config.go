--- conflicted
+++ resolved
@@ -19,10 +19,7 @@
 import (
 	"fmt"
 	"github.com/TTCECO/gttc/common"
-<<<<<<< HEAD
 	"github.com/TTCECO/gttc/extra/browserdb/tbdb"
-=======
->>>>>>> 83480bb7
 	"math/big"
 )
 
@@ -210,7 +207,6 @@
 
 // AlienConfig is the consensus engine configs for delegated-proof-of-stake based sealing.
 type AlienConfig struct {
-<<<<<<< HEAD
 	Period           uint64               `json:"period"`           // Number of seconds between blocks to enforce
 	Epoch            uint64               `json:"epoch"`            // Epoch length to reset votes and checkpoint
 	MaxSignerCount   uint64               `json:"maxSignersCount"`  // Max count of signers
@@ -218,14 +214,6 @@
 	GenesisTimestamp uint64               `json:"genesisTimestamp"` // The LoopStartTime of first Block
 	SelfVoteSigners  []common.Address     `json:"signers"`          // Signers vote by themselves to seal the block, make sure the signer accounts are pre-funded
 	BrowserDB        *tbdb.TTCBrowserDB // outside Database for blockchain browser
-=======
-	Period           uint64           `json:"period"`           // Number of seconds between blocks to enforce
-	Epoch            uint64           `json:"epoch"`            // Epoch length to reset votes and checkpoint
-	MaxSignerCount   uint64           `json:"maxSignersCount"`  // Max count of signers
-	MinVoterBalance  *big.Int         `json:"minVoterBalance"`  // Min voter balance to valid this vote
-	GenesisTimestamp uint64           `json:"genesisTimestamp"` // The LoopStartTime of first Block
-	SelfVoteSigners  []common.Address `json:"signers"`          // Signers vote by themselves to seal the block, make sure the signer accounts are pre-funded
->>>>>>> 83480bb7
 }
 
 // String implements the stringer interface, returning the consensus engine details.
