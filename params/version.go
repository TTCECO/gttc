// Copyright 2016 The go-ethereum Authors
// This file is part of the go-ethereum library.
//
// The go-ethereum library is free software: you can redistribute it and/or modify
// it under the terms of the GNU Lesser General Public License as published by
// the Free Software Foundation, either version 3 of the License, or
// (at your option) any later version.
//
// The go-ethereum library is distributed in the hope that it will be useful,
// but WITHOUT ANY WARRANTY; without even the implied warranty of
// MERCHANTABILITY or FITNESS FOR A PARTICULAR PURPOSE. See the
// GNU Lesser General Public License for more details.
//
// You should have received a copy of the GNU Lesser General Public License
// along with the go-ethereum library. If not, see <http://www.gnu.org/licenses/>.

package params

import (
	"fmt"
)

const (
<<<<<<< HEAD
	VersionMajor = 0          // Major version component of the current release
	VersionMinor = 0          // Minor version component of the current release
	VersionPatch = 3          // Patch version component of the current release
=======
	VersionMajor = 0        // Major version component of the current release
	VersionMinor = 0        // Minor version component of the current release
	VersionPatch = 4        // Patch version component of the current release
>>>>>>> 4577aad5
	VersionMeta  = "unstable" // Version metadata to append to the version string
)

// Version holds the textual version string.
var Version = func() string {
	v := fmt.Sprintf("%d.%d.%d", VersionMajor, VersionMinor, VersionPatch)
	if VersionMeta != "" {
		v += "-" + VersionMeta
	}
	return v
}()

func VersionWithCommit(gitCommit string) string {
	vsn := Version
	if len(gitCommit) >= 8 {
		vsn += "-" + gitCommit[:8]
	}
	return vsn
}<|MERGE_RESOLUTION|>--- conflicted
+++ resolved
@@ -21,15 +21,10 @@
 )
 
 const (
-<<<<<<< HEAD
-	VersionMajor = 0          // Major version component of the current release
-	VersionMinor = 0          // Minor version component of the current release
-	VersionPatch = 3          // Patch version component of the current release
-=======
+
 	VersionMajor = 0        // Major version component of the current release
 	VersionMinor = 0        // Minor version component of the current release
 	VersionPatch = 4        // Patch version component of the current release
->>>>>>> 4577aad5
 	VersionMeta  = "unstable" // Version metadata to append to the version string
 )
 
